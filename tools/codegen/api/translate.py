from typing import Dict, Sequence, List, NoReturn, Union
from tools.codegen.api.types import *

# This file implements a small program synthesis engine that implements
# conversions between one API to another.
#
# The key data type in this file in CType, short for C++ semantic type.  A CType
# represents a C++ type, plus semantic information about what it represents.
# For example, consider the argument "bool pin_memory"; its normal C++ type is
# "bool", but its C++ semantic type also keeps track that this represents a
# "pin_memory"; you can't just use a random other boolean in a context where you
# need a "pin_memory"!
#
# The translator takes a list of needed CTypes, and then figures out how
# to construct expressions with these CTypes from the given bindings.  Many
# of these expressions are trivial (I need a Tensor other; there's a Tensor
# other scope); others are more nontrivial and may require packing/unpacking.
# Some examples of non-trivial action:
#
#   - Need the "dtype" binding?  Well, maybe "dtype" isn't available
#     in the context, instead, "options" is, and you need to extract
#     it from there.  (Gather)
#
#   - Need the "context" binding?  Well, maybe "context" isn't available
#     in the context, and you need to construct it from "dtype", "device",
#     etc.  (Scatter)
#
#   - Need the "memory_format" binding?  Well, actually, it's available
#     from both "memory_format" and "options", so you had better make sure
#     they are consistent.  (Join)

options_ctype = ConstRefCType(BaseCType("TensorOptions", "options"))

class UnsatError(RuntimeError):
    pass

# Given a set of in-scope bindings and a set of target bindings, synthesize
# a list of expressions that uses only the in-scope bindings (bindings) that
# have all of the types of goals.  You may want to use this function if
# you're generating code for a function like:
#
#   void f({args}) {
#     g({exprs}); // g is a different API
#   }
#
# and you need to generate "exprs".
#
<<<<<<< HEAD
# TODO: Don't need full Binding for goals, CType will do
# TODO: Don't need full Binding for bindings, list of Expr will do
def translate(
    bindings: Sequence[Binding], goals: Sequence[Binding], *,
    method: bool = False, skip_possibly_redundant_memory_format: bool = False
) -> List[Expr]:
=======
# Typically, a list of Bindings is convenient to get (you usually call something
# like arguments() to get them); but technically you only need less information:
# for 'bindings' an (un-ordered) list of Exprs is sufficient; similarly, for
# 'goals', an (ordered) list of CType goals is sufficient.  If you are doing
# something more complicated, e.g., tracking the set of bindings in a context,
# you may find using these smaller types more convenient.
def translate(
    bindings: Sequence[Union[Expr, Binding]],
    goals: Sequence[Union[CType, Binding]],
    *, method: bool = False
) -> List[Expr]:

    binding_exprs: List[Expr] = []
    for b in bindings:
        if isinstance(b, Binding):
            binding_exprs.append(Expr(
                expr=b.name,
                type=b.ctype,
            ))
        else:
            binding_exprs.append(b)

    goal_ctypes: List[CType] = []
    for g in goals:
        if isinstance(g, Binding):
            goal_ctypes.append(g.ctype)
        else:
            goal_ctypes.append(g)

>>>>>>> 034a007a
    # Add all the bindings to the context
    ctx: Dict[CType, str] = {}
    for b in binding_exprs:
        ctx[b.type] = b.expr

        # While we're at it, do some simple forward inference, looking through
        # constructors.
        # TODO: My kingdom for a pattern matcher
        # https://www.python.org/dev/peps/pep-0634/
        # TODO: This could get us in recomputation trouble if b.expr is nontrivial
        t = b.type
        if isinstance(t, ConstRefCType) and isinstance(t.elem, OptionalCType) and \
                isinstance(t.elem.elem, BaseCType) and t.elem.elem.type == 'Tensor':
            ctx[ConstRefCType(BaseCType("Tensor", t.elem.elem.name))] = \
                f'({b.expr}.has_value() ? *{b.expr} : at::Tensor())'

        # handle `const c10::optional<Tensor> &` -> `const Tensor &`
        t = b.ctype
        if isinstance(t, ConstRefCType) and isinstance(t.elem, OptionalCType) and \
           isinstance(t.elem.elem, BaseCType) and t.elem.elem.type == 'Tensor':
            ctx[ConstRefCType(BaseCType("Tensor", b.name))] = f'({b.name}.has_value() ? *{b.name} : at::Tensor())'

    # Add implicit bindings if the generated code is inside a Tensor method
    if method:
        ctx[MutRefCType(BaseCType("Tensor", "self"))] = "const_cast<Tensor&>(*this)"
        ctx[ConstRefCType(BaseCType("Tensor", "self"))] = "const_cast<Tensor&>(*this)"
        # This is better!  Byte-for-byte compat
        # ctx[ConstRefCType(BaseCType("Tensor", "self"))] = "*this"

    def unsat(goal: CType) -> NoReturn:
        ctx_desc = '\n'.join(f"  {t.cpp_type()} {e};" for t, e in ctx.items())
        raise UnsatError(f'''
Failed to synthesize the expression "{goal.cpp_type()} {goal.name}".
When I failed, the following bindings were available in the context:

{ctx_desc}

This probably means there is a missing rule in the rules of tools.codegen.api.translate.
Check this module for more information.
''')

    # A shitty backtracking search implementation.  It's shitty because it
    # doesn't actually do backtracing or search. In particular, if
    # direct=True, we won't try to do any fancy synthesis, just trivial
    # conversions (e.g., "T a" is OK for "const T& a").  So all of the
    # existing rules in this function simply try to solve immediately,
    # and bail if things don't work out.
    def solve(goal: CType, *, direct: bool) -> str:
        def direct_solve(goal: CType) -> str:
            return solve(goal, direct=True)

        if goal in ctx:
            # Trivial
            return ctx[goal]

        # const & is satisfied with mutable &
        if isinstance(goal, ConstRefCType):
            try:
                # WARNING: not strictly decreasing; be careful not
                # to add a direct conversion that goes satisfies
                # mutable& with const&
                return solve(MutRefCType(goal.elem), direct=direct)
            except UnsatError:
                pass

        # mutable & is satisfied with value
        if isinstance(goal, MutRefCType):
            try:
                return solve(goal.elem, direct=direct)
            except UnsatError:
                pass

        if direct:
            unsat(goal)

        # For now, all of these rules are mutually exclusive.
        if goal == OptionalCType(BaseCType("MemoryFormat", "memory_format")):
            memory_format = direct_solve(
                OptionalCType(BaseCType("MemoryFormat", SpecialArgName.possibly_redundant_memory_format))
            )
            if skip_possibly_redundant_memory_format:
                return memory_format
            try:
                options = direct_solve(options_ctype)
                return f"c10::impl::check_tensor_options_and_extract_memory_format({options}, {memory_format})"
            except UnsatError:
                return memory_format

        elif goal == BaseCType("TensorOptions", "options"):
            dtype = direct_solve(OptionalCType(BaseCType("ScalarType", "dtype")))
            pin_memory = direct_solve(OptionalCType(BaseCType("bool", "pin_memory")))
            device = direct_solve(OptionalCType(BaseCType("Device", "device")))
            layout = direct_solve(OptionalCType(BaseCType("Layout", "layout")))
            return f'TensorOptions().dtype({dtype}).layout({layout}).device({device}).pinned_memory({pin_memory})'

        elif goal == OptionalCType(BaseCType("ScalarType", "dtype")):
            options = direct_solve(options_ctype)
            return f'optTypeMetaToScalarType({options}.dtype_opt())'

        elif goal == OptionalCType(BaseCType("Layout", "layout")):
            options = direct_solve(options_ctype)
            return f'{options}.layout_opt()'

        elif goal == OptionalCType(BaseCType("Device", "device")):
            options = direct_solve(options_ctype)
            return f'{options}.device_opt()'

        elif goal == OptionalCType(BaseCType("bool", "pin_memory")):
            options = direct_solve(options_ctype)
            return f'{options}.pinned_memory_opt()'

        unsat(goal)

    return [Expr(solve(g, direct=False), g) for g in goal_ctypes]<|MERGE_RESOLUTION|>--- conflicted
+++ resolved
@@ -45,14 +45,6 @@
 #
 # and you need to generate "exprs".
 #
-<<<<<<< HEAD
-# TODO: Don't need full Binding for goals, CType will do
-# TODO: Don't need full Binding for bindings, list of Expr will do
-def translate(
-    bindings: Sequence[Binding], goals: Sequence[Binding], *,
-    method: bool = False, skip_possibly_redundant_memory_format: bool = False
-) -> List[Expr]:
-=======
 # Typically, a list of Bindings is convenient to get (you usually call something
 # like arguments() to get them); but technically you only need less information:
 # for 'bindings' an (un-ordered) list of Exprs is sufficient; similarly, for
@@ -62,7 +54,8 @@
 def translate(
     bindings: Sequence[Union[Expr, Binding]],
     goals: Sequence[Union[CType, Binding]],
-    *, method: bool = False
+    *, method: bool = False,
+    skip_possibly_redundant_memory_format: bool = False
 ) -> List[Expr]:
 
     binding_exprs: List[Expr] = []
@@ -82,7 +75,6 @@
         else:
             goal_ctypes.append(g)
 
->>>>>>> 034a007a
     # Add all the bindings to the context
     ctx: Dict[CType, str] = {}
     for b in binding_exprs:
@@ -98,12 +90,6 @@
                 isinstance(t.elem.elem, BaseCType) and t.elem.elem.type == 'Tensor':
             ctx[ConstRefCType(BaseCType("Tensor", t.elem.elem.name))] = \
                 f'({b.expr}.has_value() ? *{b.expr} : at::Tensor())'
-
-        # handle `const c10::optional<Tensor> &` -> `const Tensor &`
-        t = b.ctype
-        if isinstance(t, ConstRefCType) and isinstance(t.elem, OptionalCType) and \
-           isinstance(t.elem.elem, BaseCType) and t.elem.elem.type == 'Tensor':
-            ctx[ConstRefCType(BaseCType("Tensor", b.name))] = f'({b.name}.has_value() ? *{b.name} : at::Tensor())'
 
     # Add implicit bindings if the generated code is inside a Tensor method
     if method:
