#include <torch/csrc/jit/tensorexpr/loopnest.h>

#include <queue>
#include <stdexcept>
#include <unordered_map>
#include <unordered_set>
#include <vector>

#include <c10/util/Logging.h>
#include <c10/util/string_utils.h>

#include <ATen/core/functional.h>
#include <torch/csrc/jit/tensorexpr/analysis.h>
#include <torch/csrc/jit/tensorexpr/bounds_inference.h>
#include <torch/csrc/jit/tensorexpr/eval.h>
#include <torch/csrc/jit/tensorexpr/expr.h>
#include <torch/csrc/jit/tensorexpr/ir.h>
#include <torch/csrc/jit/tensorexpr/ir_mutator.h>
#include <torch/csrc/jit/tensorexpr/ir_printer.h>
#include <torch/csrc/jit/tensorexpr/ir_simplifier.h>
#include <torch/csrc/jit/tensorexpr/tensor.h>

namespace torch {
namespace jit {
namespace tensorexpr {

LoopNest::LoopNest(const LoopNest& other)
    : root_stmt_(Stmt::clone(other.root_stmt_)),
      output_bufs_(other.output_bufs_),
      intermediate_bufs_(other.intermediate_bufs_) {}

class FunctionCallUseCount : public IRVisitor {
 public:
  std::unordered_map<const Buf*, size_t> findUses(Stmt* s) {
    s->accept(this);
    return uses_;
  }

 private:
  void visit(const FunctionCall* v) override {
    if (function_calls_[v->tensor()->buf()].insert(v).second) {
      uses_[v->tensor()->buf()] = uses_[v->tensor()->buf()] + 1;
    }
    IRVisitor::visit(v);
  }

  std::unordered_map<const Buf*, size_t> uses_;

  // Sets of FunctionCalls in order to keep the results unique
  std::unordered_map<const Buf*, std::unordered_set<const FunctionCall*>>
      function_calls_;
};

class IndexFlattener : public IRMutator {
 public:
  Stmt* flatten(Stmt* s) {
    return s->accept_mutator(this);
  }
  const Expr* mutate(const Load* v) override {
    if (v->indices().size() == 1) {
      return v;
    }
    return new Load(
        v->dtype(),
        v->buf(),
        {flatten_index(v->buf()->dims(), v->indices())},
        v->mask());
  }

  Stmt* mutate(const Store* v) override {
    const Expr* value = v->value();
    const Expr* new_value = value->accept_mutator(this);
    if (v->indices().size() == 1 && value == new_value) {
      return (Stmt*)v;
    }
    return new Store(
        v->buf(),
        {flatten_index(v->buf()->dims(), v->indices())},
        new_value,
        v->mask());
  }
};

class Vectorizer : public IRMutator {
 public:
  Stmt* vectorize(const For* v) {
    Stmt* body = v->body();
    const Var* var = v->var();
    const Expr* start = v->start();
    const Expr* stop = v->stop();

    const IntImm* start_imm = dynamic_cast<const IntImm*>(start);
    const IntImm* stop_imm = dynamic_cast<const IntImm*>(stop);
    if (!start_imm) {
      throw std::runtime_error(
          "Can't vectorize due to non-constant loop start!");
    }

    if (!stop_imm) {
      throw std::runtime_error(
          "Can't vectorize due to non-constant loop stop!");
    }

    var_ = var;
    start_ = start_imm;
    lanes_ = stop_imm->value();

    Stmt* new_body = body->accept_mutator(this);
    if (new_body == body) {
      throw std::runtime_error("Vectorization failed!");
    }

    return new_body;
  }

  const Expr* mutate(const Add* v) override {
    std::vector<const Expr*> inputs = {v->lhs(), v->rhs()};
    return try_vectorize(v, inputs, [&]() {
      return ExprHandle(inputs[0]) + ExprHandle(inputs[1]);
    });
  }

  const Expr* mutate(const Sub* v) override {
    std::vector<const Expr*> inputs = {v->lhs(), v->rhs()};
    return try_vectorize(v, inputs, [&]() {
      return ExprHandle(inputs[0]) - ExprHandle(inputs[1]);
    });
  }

  const Expr* mutate(const Mul* v) override {
    std::vector<const Expr*> inputs = {v->lhs(), v->rhs()};
    return try_vectorize(v, inputs, [&]() {
      return ExprHandle(inputs[0]) * ExprHandle(inputs[1]);
    });
  }

  const Expr* mutate(const Div* v) override {
    std::vector<const Expr*> inputs = {v->lhs(), v->rhs()};
    return try_vectorize(v, inputs, [&]() {
      return ExprHandle(inputs[0]) / ExprHandle(inputs[1]);
    });
  }

  const Expr* mutate(const And* v) override {
    std::vector<const Expr*> inputs = {v->lhs(), v->rhs()};
    return try_vectorize(v, inputs, [&]() {
      return ExprHandle(inputs[0]) & ExprHandle(inputs[1]);
    });
  }

  const Expr* mutate(const Or* v) override {
    std::vector<const Expr*> inputs = {v->lhs(), v->rhs()};
    return try_vectorize(v, inputs, [&]() {
      return ExprHandle(inputs[0]) | ExprHandle(inputs[1]);
    });
  }

  const Expr* mutate(const Xor* v) override {
    std::vector<const Expr*> inputs = {v->lhs(), v->rhs()};
    return try_vectorize(v, inputs, [&]() {
      return ExprHandle(inputs[0]) ^ ExprHandle(inputs[1]);
    });
  }

  const Expr* mutate(const Lshift* v) override {
    std::vector<const Expr*> inputs = {v->lhs(), v->rhs()};
    return try_vectorize(v, inputs, [&]() {
      return ExprHandle(inputs[0]) << ExprHandle(inputs[1]);
    });
  }

  const Expr* mutate(const Rshift* v) override {
    std::vector<const Expr*> inputs = {v->lhs(), v->rhs()};
    return try_vectorize(v, inputs, [&]() {
      return ExprHandle(inputs[0]) >> ExprHandle(inputs[1]);
    });
  }

  const Expr* mutate(const Max* v) override {
    std::vector<const Expr*> inputs = {v->lhs(), v->rhs()};
    return try_vectorize(v, inputs, [&]() {
      return Max::make(
          ExprHandle(inputs[0]), ExprHandle(inputs[1]), v->propagate_nans());
    });
  }

  const Expr* mutate(const Min* v) override {
    std::vector<const Expr*> inputs = {v->lhs(), v->rhs()};
    return try_vectorize(v, inputs, [&]() {
      return Min::make(
          ExprHandle(inputs[0]), ExprHandle(inputs[1]), v->propagate_nans());
    });
  }

  const Expr* mutate(const CompareSelect* v) override {
    std::vector<const Expr*> inputs = {
        v->lhs(), v->rhs(), v->ret_val1(), v->ret_val2()};
    return try_vectorize(v, inputs, [&]() {
      return CompareSelect::make(
          ExprHandle(inputs[0]),
          ExprHandle(inputs[1]),
          ExprHandle(inputs[2]),
          ExprHandle(inputs[3]),
          v->compare_select_op(),
          v->bias());
    });
  }

  const Expr* mutate(const BitCast* v) override {
    std::vector<const Expr*> inputs = {v->src_value()};
    return try_vectorize(v, inputs, [&]() {
      return BitCast::make(
          Dtype(v->dtype().scalar_type(), lanes_), ExprHandle(inputs[0]));
    });
  }

  const Expr* mutate(const Cast* v) override {
    std::vector<const Expr*> inputs = {v->src_value()};
    return try_vectorize(v, inputs, [&]() {
      return Cast::make(
          Dtype(v->dtype().scalar_type(), lanes_), ExprHandle(inputs[0]));
    });
  }

  const Expr* mutate(const Var* v) override {
    if (v == var_) {
      return Ramp::make(ExprHandle(start_), 1, lanes_).node();
    }

    return v;
  }

  const Expr* mutate(const Ramp* v) override {
    const Expr* base = v->base();
    const Expr* stride = v->stride();

    const Expr* base_new = base->accept_mutator(this);
    const Expr* stride_new = stride->accept_mutator(this);

    if (base_new == base && stride_new == stride) {
      return v;
    }

    throw std::runtime_error("Can't vectorize a Ramp!");
  }

  const Expr* mutate(const Load* v) override {
    Dtype dtype(v->dtype().scalar_type(), lanes_);
    const Buf* buf = v->buf();
    std::vector<const Expr*> inputs = {v->flat_index(), v->mask()};
    return try_vectorize(v, inputs, [&]() {
      return Load::make(
          dtype,
          BufHandle(buf),
          {ExprHandle(inputs[0])},
          ExprHandle(inputs[1]));
    });
  }

  const Expr* mutate(const ReduceOp* v) override {
    Dtype dtype(v->dtype().scalar_type(), lanes_);

    std::vector<const Expr*> inputs = {v->body()};

    auto* out = try_vectorize(v, inputs, [&]() {
      return ExprHandle(new ReduceOp(
<<<<<<< HEAD
          inputs[0],
          v->reduce_args(),
          v->reducer()));
=======
          v->accumulator(), inputs[0], v->reduce_args(), v->reducer()));
>>>>>>> 853f8dba
    });
    return out;
  }

  const Expr* mutate(const Broadcast* v) override {
    const Expr* val = v->value();
    const Expr* new_val = val->accept_mutator(this);
    if (new_val == val) {
      return v;
    }

    throw std::runtime_error("Can't vectorize a Broadcast!");
  }

  const Expr* mutate(const IfThenElse* v) override {
    const Expr* condition = v->condition();
    const Expr* new_condition = condition->accept_mutator(this);
    if (new_condition != condition) {
      throw std::runtime_error("Can't vectorize an IfThenElse condition!");
    }

    std::vector<const Expr*> inputs = {v->true_value(), v->false_value()};
    return try_vectorize(v, inputs, [&]() {
      return IfThenElse::make(
          ExprHandle(condition), ExprHandle(inputs[0]), ExprHandle(inputs[1]));
    });
  }

  const Expr* mutate(const BaseCallNode* v) override {
    std::vector<const Expr*> inputs = v->params();
    return try_vectorize(
        v, inputs, [&]() { return ExprHandle(DefaultMutator(v, inputs)); });
  }

  Stmt* mutate(const Store* v) override {
    const Buf* buf = v->buf();
    std::vector<const Expr*> inputs = {v->flat_index(), v->value(), v->mask()};
    return try_vectorize(v, inputs, [&]() {
      return Store::make(
          BufHandle(buf),
          {ExprHandle(inputs[0])},
          ExprHandle(inputs[1]),
          ExprHandle(inputs[2]));
    });
  }

  Stmt* mutate(const For* v) override {
    const Var* var = v->var();
    const Expr* start = v->start();
    const Expr* stop = v->stop();
    LoopOptions loop_options = v->loop_options();

    const Expr* new_start = start->accept_mutator(this);
    const Expr* new_stop = stop->accept_mutator(this);

    if (new_start != start || new_stop != stop) {
      throw std::runtime_error(
          "Can't vectorize nested For with dependent loop bounds!");
    }

    Stmt* body = v->body();
    Stmt* new_body = body->accept_mutator(this);

    if (new_body == body) {
      return (For*)v;
    }

    return new For(var, new_start, new_stop, new_body, loop_options);
  }

  template <typename T>
  const Expr* try_vectorize(
      const Expr* e,
      std::vector<const Expr*>& inputs,
      T&& vec_ctor) {
    bool vectorize = vectorize_inputs(inputs);
    if (vectorize) {
      return vec_ctor().node();
    }

    return e;
  }

  template <typename T>
  Stmt* try_vectorize(
      const Stmt* s,
      std::vector<const Expr*>& inputs,
      T&& vec_ctor) {
    bool vectorize = vectorize_inputs(inputs);
    if (vectorize) {
      return vec_ctor();
    }

    return (Stmt*)s;
  }

  bool vectorize_inputs(std::vector<const Expr*>& inputs) {
    bool any_vectorized = false;
    std::vector<const Expr*> new_inputs;

    // Attempt to vectorize each input.
    for (const Expr*& in : inputs) {
      const Expr* new_in = in->accept_mutator(this);
      new_inputs.push_back(new_in);
      if (new_in != in) {
        any_vectorized = true;
      }
    }

    // If none of them vectorized, then don't vectorize this.
    if (!any_vectorized) {
      return false;
    }

    // Insert broadcasts for any inputs that weren't vectorized.
    for (size_t i = 0; i < inputs.size(); ++i) {
      if (inputs[i] == new_inputs[i]) {
        inputs[i] = Broadcast::make(ExprHandle(inputs[i]), lanes_).node();
      } else {
        inputs[i] = new_inputs[i];
      }
    }

    // And then vectorize this node.
    return true;
  }

  const Var* var_ = nullptr;
  int lanes_ = 0;
  const Expr* start_ = nullptr;
};

void LoopNest::vectorize(For* f) {
  Block* b = dynamic_cast<Block*>(f->get_parent());
  if (!b) {
    return;
  }

  // Can't vectorize reduction axes.
  auto reductions = NodeFinder<ReduceOp>::find(f);
  for (auto* r : reductions) {
    if (std::find(r->reduce_args().begin(), r->reduce_args().end(), f->var()) !=
        r->reduce_args().end()) {
      throw std::logic_error("Cannot vectorize reduction axis - rfactor first");
    }
  }

  Vectorizer v;
  Stmt* old_f = Stmt::clone(f);
  Stmt* new_f = nullptr;
  try {
    new_f = FlattenIndexes(f);
    new_f = v.vectorize(dynamic_cast<For*>(new_f));
  } catch (std::runtime_error& e) {
    // Partial vectorization may have corrupted f
    new_f = old_f;
  }

  b->replace_stmt(f, new_f);
}

class Flattener : public IRMutator {
 private:
  Expr* mutate(const FunctionCall* v) override {
    const Tensor* t = v->tensor();
    const Buf* b = t->buf();
    Placeholder buffer = Placeholder(BufHandle(b));
    const std::vector<const Expr*>& params = v->params();
    std::vector<ExprHandle> params_expr(params.size());
    for (size_t i = 0; i < params.size(); i++) {
      params_expr[i] = ExprHandle(params[i]);
    }
    return buffer.load(params_expr).node();
  }
};

class DepTracker : public IRVisitor {
 public:
  std::vector<Tensor*> findUsedTensors(Tensor* tensor) {
    used_tensors.clear();
    tensor->stmt()->accept(this);
    return used_tensors;
  }

 private:
  void visit(const FunctionCall* v) override {
    used_tensors.push_back(const_cast<Tensor*>(v->tensor())); // NOLINT
  }

  std::vector<Tensor*> used_tensors;
};

std::vector<Tensor*> LoopNest::findAllNeededTensors(
    const std::vector<Tensor*>& tensors) {
  DepTracker d;
  std::queue<Tensor*> q;
  std::unordered_set<Tensor*> queued;
  std::vector<Tensor*> result;
  std::unordered_set<Tensor*> processed;
  for (Tensor* t : tensors) {
    if (queued.insert(t).second) {
      q.push(t);
    }
  }
  while (!q.empty()) {
    Tensor* t = q.front();
    q.pop();
    queued.erase(t);
    std::vector<Tensor*> deps = d.findUsedTensors(t);
    bool all_processed = true;
    for (Tensor* dep : deps) {
      if (!processed.count(dep)) {
        if (queued.insert(dep).second) {
          q.push(dep);
        }
        all_processed = false;
      }
    }
    if (all_processed) {
      result.push_back(t);
      if (processed.count(t)) {
        throw malformed_input("failure to find all processed Tensors");
      }

      processed.insert(t);
    } else {
      if (queued.count(t)) {
        throw malformed_input("failure to find all queued Tensors");
      }

      q.push(t);
      queued.insert(t);
    }
  }

  return result;
}

LoopNest::LoopNest(const std::vector<Tensor*>& output_tensors) {
  // Find all tensors we need to compute (including dependencies) and put them
  // in a topological order
  std::vector<Tensor*> tensors_to_compute =
      findAllNeededTensors(output_tensors);

  for (auto t : output_tensors) {
    output_bufs_.insert(t->buf());
  }

  // Find all intermediate tensors, we'll need that for inserting alloc/free
  // statements
  std::unordered_set<Tensor*> tensors_to_compute_set(
      tensors_to_compute.begin(), tensors_to_compute.end());
  for (Tensor* t : tensors_to_compute) {
    if (!output_bufs_.count(t->buf())) {
      intermediate_bufs_.insert(t->buf());
    }
  }

  std::vector<Stmt*> loops;
  for (Tensor* t : tensors_to_compute) {
    Stmt* loop = t->stmt();
    if (loop->get_parent()) {
      std::cerr << "Error: creating a loopnest from already used Tensors\n";
      loops = {};
      break;
    }
    // Flatten initializers.
    if (Block* block = dynamic_cast<Block*>(loop)) {
      for (auto* s : block->stmts()) {
        block->remove_stmt(s);
        loops.push_back(s);
      }
    } else {
      loops.push_back(loop);
    }
  }

  root_stmt_ = new Block(loops);

  // If it's referenced in the root_stmt, but it's not in output_bufs_ or
  // intermediate_bufs_ then it must be an input.
  auto bufs = NodeFinder<Buf>::find(root_stmt_);
  for (auto* buf : bufs) {
    if (!output_bufs_.count(buf) && !intermediate_bufs_.count(buf)) {
      input_bufs_.insert(buf);
    }
  }
}

class FunctionInliner : public IRMutator {
 public:
  FunctionInliner(Store* producer, std::unordered_set<const Buf*> outputs)
      : buf_(producer->buf()),
        producer_(producer),
        outputs_(std::move(outputs)) {
    for (auto* i : producer->indices()) {
      const Var* index_var = dynamic_cast<const Var*>(i);
      if (index_var == nullptr) {
        throw std::logic_error("cannot inline Buf with compound indices");
      }
      index_vars_.insert(index_var);
      producer_index_vars_.push_back(index_var);
    }
  }

 private:
  // For the target function, insert the caller/callee pair into the replacement
  // mapping.
  const Expr* mutate(const FunctionCall* v) override {
    const Tensor* t = v->tensor();
    const Buf* buf = t->buf();
    if (buf != buf_) {
      return IRMutator::mutate(v);
    }

    if (v->nparams() != buf->ndim()) {
      throw malformed_input(
          "Placeholder indexed access is inconsistent with its rank", v);
    }

    std::vector<const Var*> index_vars;
    TORCH_INTERNAL_ASSERT(buf->ndim() == producer_index_vars_.size());
    for (size_t i = 0; i < buf->ndim(); i++) {
      const Var* func_callee_arg = producer_index_vars_.at(i);
      const Expr* func_caller_param = v->param(i);
      auto iter = inline_mapping_.find(func_callee_arg);
      if (iter != inline_mapping_.end()) {
        throw std::runtime_error(
            "Duplicated variables: " + func_callee_arg->name_hint());
      }
      // Add a mapping for each function parameter to it's source name.
      inline_mapping_[func_callee_arg] = func_caller_param;
      index_vars.push_back(func_callee_arg);
    }

    // Call the actual replacement.
    const Expr* body = producer_->value();
    const Expr* result = body->accept_mutator(this);

    // Remove the mappings we created for this function parameters.
    for (auto* v : index_vars) {
      for (auto& pair : random_bindings_) {
        if (pair.second.erase(v)) {
          const Expr* inlined = inline_mapping_[v];
          for (auto* nv : VarFinder::find(inlined)) {
            pair.second.insert(nv);
          }
        }
      }
      inline_mapping_.erase(v);
    }
    return result;
  }

  // Replace the target variable with the caller expressions.
  const Expr* mutate(const Var* v) override {
    auto iter = inline_mapping_.find(v);
    if (iter == inline_mapping_.end()) {
      return v;
    } else {
      const Expr* expr = iter->second;
      // Continue to transform the value from the lookup table.
      return expr->accept_mutator(this);
    }
  }

  // Handle random intrinsics which should be cached.
  const Expr* mutate(const Intrinsics* v) override {
    if (!in_producer_ || v->op_type() != kRand) {
      return IRMutator::mutate(v);
    }

    // Create a new Let Statment for the random variable, which we can refer to
    // multiple times and resolve the same value (ie. store it in a scalar
    // rather than the Tensor).
    const std::string& name = buf_->name_hint();
    Var* new_var = new Var(name, v->dtype());
    random_bindings_[new Let(new_var, v)] = index_vars_;
    return new_var;
  }

  // Remove the buffer write from the inlined function.
  Stmt* mutate(const Store* v) override {
    // If the buf_ is in the outputs set, keep its statement intact. Otherwise,
    // remove it.
    if (v == producer_ && !outputs_.count(buf_)) {
      in_producer_ = true;
      producer_ = dynamic_cast<const Store*>(IRMutator::mutate(v));
      TORCH_INTERNAL_ASSERT(producer_ != nullptr);
      in_producer_ = false;
      return nullptr;
    } else {
      return IRMutator::mutate(v);
    }
  }

  // Any Random Instrinsics that were turned into vars must be inserted here.
  Stmt* mutate(const Block* v) override {
    std::vector<Stmt*> stmts;
    for (Stmt* stmt : *v) {
      Stmt* stmt_new = stmt->accept_mutator(this);
      if (!stmt_new) {
        continue;
      }

      if (stmt == stmt_new) {
        stmt_new = Stmt::clone(stmt);
      }

      stmts.push_back(stmt_new);
    }

    return Block::make(stmts);
  }

  Stmt* mutate(const For* v) override {
    For* res = dynamic_cast<For*>(IRMutator::mutate(v));
    if (!res) {
      return nullptr;
    }

    // Find any random bindings that should be defined in this loops body.
    std::vector<Let*> bindings_this_loop;
    const Var* fv = v->var();
    for (auto& pair : random_bindings_) {
      auto& index_var = pair.second;
      if (index_var.erase(fv)) {
        bindings_this_loop.push_back(pair.first);
      }
    }

    for (auto* l : bindings_this_loop) {
      res->body()->prepend_stmt(l);
      random_bindings_.erase(l);
    }
    return res;
  }

 private:
  const Buf* buf_;
  const Store* producer_;

  // Index Vars present in the producer.
  std::unordered_set<const Var*> index_vars_;
  std::vector<const Var*> producer_index_vars_;

  std::unordered_map<const Var*, const Expr*> inline_mapping_;

  // In the producer's scope - we need to bind any calls to rand().
  bool in_producer_ = false;
  std::unordered_map<Let*, std::unordered_set<const Var*>> random_bindings_;
  std::unordered_set<const Buf*> outputs_;
};

bool LoopNest::computeInline(Stmt* s) {
  auto* s_store = dynamic_cast<Store*>(s);
  if (s_store == nullptr) {
    throw std::logic_error("Could not find buffer producer to inline");
  }
  return computeInline(s_store->buf());
}

bool LoopNest::computeInline(const Buf* b) {
  // Find producers.
  Store* relevant_store{nullptr};
  auto stores = NodeFinder<Store>::find(root_stmt_);
  for (auto* s : stores) {
    if (s->buf() == b) {
      auto reductions = NodeFinder<ReduceOp>::find(s);
      if (!reductions.empty()) {
        // Cannot inline a reduction computation
        return false;
      }
      if (relevant_store != nullptr) {
        // Cannot inline Buf with multiple Tensors
        return false;
      }
      relevant_store = s;
    }
  }
  TORCH_INTERNAL_ASSERT(relevant_store);

  FunctionInliner inliner(relevant_store, output_bufs_);
  root_stmt_ = root_stmt_->accept_mutator(&inliner);

  // No longer computing this intermediate tensor, so don't alloc it.
  intermediate_bufs_.erase(b);
  return true;
}

// inlining buffers with multiple uses can create duplicated work, which can
// slow down cpu code generation but is enabled on gpu because it avoids
// difficult synchronization logic across blocks. Inlining trivial reads does
// not duplicate work
void LoopNest::inlineIntermediateBufs(bool allow_duplicated_work) {
  // We need to collect all intermediate buffers as the buffers to be inlined
  // before calling 'computeInline' since the buffers that are inlined are
  // erased from the set 'intermediate_bufs_' in that function.
  std::unordered_set<const Buf*> bufs_to_inline;

  if (allow_duplicated_work) {
    bufs_to_inline.insert(intermediate_bufs_.begin(), intermediate_bufs_.end());
  } else {
    FunctionCallUseCount fcu;
    auto function_call_uses = fcu.findUses(root_stmt_);
    auto buf_load_store_uses = findLoadOrStoreUses(root_stmt_);
    auto input_bufs = getInputBufs();

    for (auto buf : intermediate_bufs_) {
      TORCH_INTERNAL_ASSERT(buf_load_store_uses.count(buf));
      std::vector<BufLoadOrStoreUse>& uses = buf_load_store_uses[buf];
      auto stores = c10::filter(
          uses, [](const BufLoadOrStoreUse& use) { return use.isStore; });

      // if the intermediate is the buffer formed from reading in the input
      // tensors, always inline, bc we are not duplicating any work
      // and avoiding an intermediary buffer
      if (stores.size() == 1) {
        auto store = dynamic_cast<Store*>(stores[0].s);
        auto input_as_load = dynamic_cast<const Load*>(store->value());
        if (input_as_load && input_bufs.count(input_as_load->buf())) {
          bufs_to_inline.insert(buf);
          continue;
        }
      }

      // all bufs will have at least one store (if they have > 1 they cant be
      // inlined anyway)
      size_t reads = uses.size() - 1;
      size_t function_call_reads = function_call_uses[buf];
      // if only one read, we can inline it without duplicating work
      if ((reads + function_call_reads) <= 1) {
        bufs_to_inline.insert(buf);
      }
    }
  }

  if (allow_duplicated_work) {
    bufs_to_inline.insert(output_bufs_.begin(), output_bufs_.end());
  }

  for (auto b : bufs_to_inline) {
    computeInline(b);
  }
}

// TODO: Unify with DepTracker
class LoadOrStoreUseFinder : public IRVisitor {
 public:
  std::unordered_map<const Buf*, std::vector<BufLoadOrStoreUse>> findUses(
      Stmt* s) {
    uses_.clear();
    s->accept(this);
    return uses_;
  }

 private:
  void visit(const Store* v) override {
    if (stores_[v->buf()].insert(last_stmt_).second) {
      uses_[v->buf()].push_back({(Stmt*)v, true});
    }
    last_stmt_ = (Stmt*)v;
    IRVisitor::visit(v);
  }
  void visit(const Load* v) override {
    if (loads_[v->buf()].insert(last_stmt_).second) {
      uses_[v->buf()].push_back({last_stmt_, false});
    }
    IRVisitor::visit(v);
  }

  Stmt* last_stmt_ = nullptr;
  std::unordered_map<const Buf*, std::vector<BufLoadOrStoreUse>> uses_;

  // Sets of loads and stores in order to keep the results unique
  std::unordered_map<const Buf*, std::unordered_set<Stmt*>> loads_;
  std::unordered_map<const Buf*, std::unordered_set<Stmt*>> stores_;
};

std::unordered_map<const Buf*, std::vector<BufLoadOrStoreUse>>
findLoadOrStoreUses(Stmt* s) {
  LoadOrStoreUseFinder uf;
  return uf.findUses(s);
}

class ContainedStmtsFinder : public IRVisitor {
 public:
  // Simply list all Stores and Block that are children of the given stmt
  const std::unordered_set<Stmt*>& findContainedStmts(Stmt* s) {
    contained_.clear();
    s->accept(this);
    return contained_;
  }

 private:
  void visit(const Store* v) override {
    contained_.insert((Stmt*)v);
    IRVisitor::visit(v);
  }
  void visit(const Block* v) override {
    contained_.insert((Stmt*)v);
    IRVisitor::visit(v);
  }

  std::unordered_set<Stmt*> contained_;
};

bool containsAll(const std::vector<BufLoadOrStoreUse>& uses, Block* b) {
  std::unordered_set<Stmt*> not_found;
  for (auto use : uses) {
    not_found.insert(use.s);
  }

  ContainedStmtsFinder csf;
  const std::unordered_set<Stmt*>& contained = csf.findContainedStmts(b);
  for (auto s : contained) {
    not_found.erase(s);
  }
  return not_found.empty();
}

Block* findParentBlock(Stmt* s) {
  while (s) {
    if (auto b = dynamic_cast<Block*>(s)) {
      return b;
    }
    s = s->get_parent();
  }
  return nullptr;
}

Block* findLowestContainingBlock(const std::vector<BufLoadOrStoreUse>& uses) {
  // TODO: we're not using the most efficient algorithm here for simplicity.
  // Replace with something more performant in case it becomes a bottleneck.
  Block* b = findParentBlock(uses[0].s);
  while (b && !containsAll(uses, b)) {
    b = findParentBlock(b->get_parent());
  }
  return b;
}

Stmt* LoopNest::insertAllocFree(Stmt* stmt) {
  if (intermediate_bufs_.size() == 0ULL) {
    return stmt;
  }

  Block* b = dynamic_cast<Block*>(stmt);
  if (!b) {
    b = new Block({stmt});
  }

  std::unordered_map<const Buf*, std::vector<BufLoadOrStoreUse>> uses =
      findLoadOrStoreUses(stmt);
  // Insert allocations and frees for temporary buffers in the innermost
  // possible scope.
  for (const Buf* buf : intermediate_bufs_) {
    const Expr* flat_size = new IntImm(1);
    for (auto& d : buf->dims()) {
      flat_size = new Mul(flat_size, d);
    }
    flat_size = IRSimplifier::simplify(flat_size);
    Stmt* alloc = new Allocate(buf->base_handle(), buf->dtype(), {flat_size});
    Stmt* free = new Free(buf->base_handle());
    Block* alloc_block = findLowestContainingBlock(uses.at(buf));
    alloc_block->prepend_stmt(alloc);
    alloc_block->append_stmt(free);
  }

  return b;
}

class StmtDeleter : public IRMutator {
 public:
  StmtDeleter(const std::unordered_set<const Stmt*>& targets)
      : targets_(targets) {}

 private:
  Stmt* mutate(const Block* v) override {
    std::vector<Stmt*> stmts;

    for (auto* s : v->stmts()) {
      if (targets_.count(s) == 0) {
        Stmt* ns = s->accept_mutator(this);
        if (ns) {
          stmts.push_back(Stmt::clone(ns));
        }
      }
    }

    return Block::make(stmts);
  }

  const std::unordered_set<const Stmt*>& targets_;
};

void LoopNest::eliminateDeadStores() {
  using namespace analysis;
  MemDependencyChecker checker(getInputBufs(), getOutputBufs());
  root_stmt_->accept(&checker);

  std::unordered_set<const Stmt*> deadStores;
  std::vector<std::shared_ptr<AccessInfo>> outputAccesses;
  for (auto* o : getOutputBufs()) {
    outputAccesses.push_back(checker.output(o));
  }

  for (auto& info : checker.getHistory()) {
    if (!info->isWrite()) {
      continue;
    }
    bool found = false;

    for (auto& output : outputAccesses) {
      if (checker.dependsIndirectly(output, info)) {
        found = true;
        break;
      }
    }

    if (!found) {
      deadStores.insert(info->stmt());
    }
  }

  StmtDeleter deleter(deadStores);
  root_stmt_ = root_stmt_->accept_mutator(&deleter);
}

void LoopNest::prepareForCodegen() {
  // Expand reduction ops.
  ReductionExpander reduceExpander;
  root_stmt_ = reduceExpander.expand(root_stmt_);

  // Flatten function calls.
  Flattener flattener;
  root_stmt_ = root_stmt_->accept_mutator(&flattener);

  root_stmt_ = FlattenIndexes(root_stmt_);

  // Add allocs and frees for intermediate buffers at the global level.
  root_stmt_ = insertAllocFree(root_stmt_);
}

void LoopNest::vectorizeInnerLoops() {
  std::vector<For*> innerLoops;
  std::vector<For*> worklist;

  // Find outer-most For loops
  if (For* rootF = dynamic_cast<For*>(root_stmt_)) {
    worklist.push_back(rootF);
  } else if (Block* body = dynamic_cast<Block*>(root_stmt_)) {
    std::vector<Block*> blocks = {body};
    while (blocks.size()) {
      Block* b = blocks.back();
      blocks.pop_back();

      for (Stmt* s : *b) {
        if (For* f = dynamic_cast<For*>(s)) {
          worklist.push_back(f);
        } else if (Block* b2 = dynamic_cast<Block*>(s)) {
          blocks.push_back(b2);
        }
      }
    }
  }

  // Traverse the For loop nest find inner-most loops, which are
  // vectorization candidates.
  while (worklist.size()) {
    For* f = worklist.back();
    worklist.pop_back();

    bool containsSubLoops = false;
    if (Block* body = dynamic_cast<Block*>(f->body())) {
      for (Stmt* s2 : *body) {
        if (For* f2 = dynamic_cast<For*>(s2)) {
          containsSubLoops = true;
          worklist.push_back(f2);
        }
      }
    }

    if (!containsSubLoops) {
      innerLoops.push_back(f);
    }
  }

  // vectorize inner loops.
  for (For* loop : innerLoops) {
    For* outer1;
    For* split1;
    For* tail1;

    static const int kBodyVectorWidth = 8;
    splitWithTail(loop, kBodyVectorWidth, &outer1, &split1, &tail1);
    vectorize(split1);

    if (tail1) {
      For* outer2;
      For* split2;
      For* tail2;
      static const int kTailVectorWidth = 4;
      splitWithTail(tail1, kTailVectorWidth, &outer2, &split2, &tail2);
      vectorize(split2);
    }
  }
}

void LoopNest::sliceHead(For* f, int factor, For** head, For** tail) {
  if (dynamic_cast<const IntImm*>(f->start()) &&
      dynamic_cast<const IntImm*>(f->stop())) {
    int start_val = dynamic_cast<const IntImm*>(f->start())->value();
    int stop_val = dynamic_cast<const IntImm*>(f->stop())->value();
    int size_val = stop_val - start_val;
    if (factor >= size_val) {
      *head = f;
      *tail = nullptr;
      return;
    }
  }

  if (!f) {
    throw malformed_input("sliceHead attempted on null loop", f);
  }

  Block* p = dynamic_cast<Block*>(f->get_parent());
  if (!p) {
    throw malformed_input("sliceHead attempted on loop with no parent", p);
  }

  const Expr* head_end =
      new Min(new Add(f->start(), new IntImm(factor)), f->stop(), true);
  *head = new For(f->var(), f->start(), head_end, Stmt::clone(f->body()));
  *tail = new For(
      f->var(), head_end, f->stop(), Stmt::clone(f->body()), f->loop_options());

  p->replace_stmt(f, *head);
  p->insert_stmt_after(*tail, *head);

  if (f->loop_options().is_gpu_block_index() ||
      f->loop_options().is_gpu_thread_index()) {
    LoopNest::normalize(*tail, tail);
  }

  // TODO: record history of transformations
}

void LoopNest::sliceTail(For* f, int factor, For** head, For** tail) {
  if (dynamic_cast<const IntImm*>(f->start()) &&
      dynamic_cast<const IntImm*>(f->stop())) {
    int start_val = dynamic_cast<const IntImm*>(f->start())->value();
    int stop_val = dynamic_cast<const IntImm*>(f->stop())->value();
    int size_val = stop_val - start_val;
    if (factor >= size_val) {
      *head = nullptr;
      *tail = f;
      return;
    }
  }

  if (!f) {
    throw malformed_input("sliceTail attempted on null loop", f);
  }

  Block* p = dynamic_cast<Block*>(f->get_parent());
  if (!p) {
    throw malformed_input("sliceTail attempted on loop with no parent", p);
  }

  const Expr* tail_start =
      new Max(f->start(), new Sub(f->stop(), new IntImm(factor)), true);
  *head = new For(
      f->var(),
      f->start(),
      tail_start,
      Stmt::clone(f->body()),
      f->loop_options());
  *tail = new For(f->var(), tail_start, f->stop(), Stmt::clone(f->body()));

  p->replace_stmt(f, *head);
  p->insert_stmt_after(*tail, *head);

  if (f->loop_options().is_gpu_block_index() ||
      f->loop_options().is_gpu_thread_index()) {
    LoopNest::normalize(*head, head);
  }

  // TODO: record history of transformations
}

void LoopNest::splitWithTail(For* f, int factor) {
  For *outer, *inner, *tail;
  splitWithTail(f, factor, &outer, &inner, &tail);
}

void LoopNest::splitWithTail(
    For* f,
    int factor,
    For** outer,
    For** inner,
    For** tail) {
  if (!f) {
    throw malformed_input("splitWithTail attempted on null loop", f);
  }

  Block* p = dynamic_cast<Block*>(f->get_parent());
  if (!p) {
    throw malformed_input("splitWithTail attempted on loop with no parent", p);
  }

  bool tail_is_needed = true;
  if (dynamic_cast<const IntImm*>(f->start()) &&
      dynamic_cast<const IntImm*>(f->stop())) {
    int start_val = dynamic_cast<const IntImm*>(f->start())->value();
    int stop_val = dynamic_cast<const IntImm*>(f->stop())->value();
    int size_val = stop_val - start_val;
    int tail_size = size_val % factor;
    if (tail_size == 0) {
      tail_is_needed = false;
    }
  }

  const IntImm* factor_expr = new IntImm(factor);
  const Expr* size = new Sub(f->stop(), f->start());
  const Expr* split_count = new Div(size, factor_expr);
  const Expr* tail_size = new Mod(size, factor_expr);

  const std::string& loop_var_name = f->var()->name_hint();
  Dtype loop_var_dtype = f->var()->dtype();

  const Var* i_inner = new Var(loop_var_name + "_inner", loop_var_dtype);
  const Var* i_outer = new Var(loop_var_name + "_outer", loop_var_dtype);

  // x -> x.outer * inner.size + x.inner
  const Expr* combined_index1 = new Add(new Mul(i_outer, factor_expr), i_inner);

  Stmt* body_inner =
      Substitute(Stmt::clone(f->body()), {{f->var(), combined_index1}});

  *inner = new For(i_inner, new IntImm(0), factor_expr, body_inner);
  *outer =
      new For(i_outer, new IntImm(0), split_count, *inner, f->loop_options());

  // TODO: cleanup API for adding/removing statements
  p->replace_stmt(f, *outer);

  if (tail_is_needed) {
    const Var* i_tail = new Var(loop_var_name + "_tail", loop_var_dtype);
    // x -> x.tail + outer.size * inner.size
    const Expr* combined_index2 =
        new Add(i_tail, new Mul(split_count, factor_expr));

    Stmt* body_tail =
        Substitute(Stmt::clone(f->body()), {{f->var(), combined_index2}});
    *tail = new For(i_tail, new IntImm(0), tail_size, body_tail);

    p->insert_stmt_after(*tail, *outer);
  } else {
    *tail = nullptr;
  }
}

void LoopNest::splitWithMask(For* f, int factor) {
  For *outer, *inner;
  splitWithMask(f, factor, &outer, &inner);
}

void LoopNest::splitWithMask(For* f, int factor, For** outer, For** inner) {
  Block* p = dynamic_cast<Block*>(f->get_parent());
  if (!p) {
    std::cerr << "Parent is not a Block!\n";
    return;
  }

  bool tail_is_needed = true;
  const Expr* start = IRSimplifier::simplify(f->start());
  const Expr* stop = IRSimplifier::simplify(f->stop());
  if (start->isConstant() && stop->isConstant()) {
    int start_val = immediateAs<int>(start);
    int stop_val = immediateAs<int>(stop);
    int size_val = stop_val - start_val;
    int tail_size = size_val % factor;
    if (tail_size == 0) {
      tail_is_needed = false;
    }
  }

  const IntImm* factor_expr = new IntImm(factor);
  const Expr* size = new Sub(f->stop(), f->start());
  // split_count = (size + factor - 1) / factor
  const Expr* split_count =
      new Div(new Sub(new Add(size, factor_expr), new IntImm(1)), factor_expr);

  const std::string& loop_var_name = f->var()->name_hint();
  Dtype loop_var_dtype = f->var()->dtype();

  const Var* i_inner = new Var(loop_var_name + "_inner", loop_var_dtype);
  const Var* i_outer = new Var(loop_var_name + "_outer", loop_var_dtype);

  // x -> x.outer * inner.size + x.inner
  const Expr* combined_index = new Add(new Mul(i_outer, factor_expr), i_inner);

  Stmt* body_inner = Stmt::clone(f->body());
  // TODO: is it ok that we're doing it eagerly? In the other implementation we
  // are only materializing predicates at the last, lowering, step.
  if (tail_is_needed) {
    const IntImm* start = dynamic_cast<const IntImm*>(f->start());
    if (!start || start->value() != 0) {
      throw unimplemented_lowering();
    }

    const Expr* predicate =
        CompareSelect::make(ExprHandle(f->var()), ExprHandle(f->stop()), kLT)
            .node();
    body_inner = Cond::make(ExprHandle(predicate), body_inner, nullptr);
  }
  body_inner = Substitute(body_inner, {{f->var(), combined_index}});

  *inner = new For(i_inner, new IntImm(0), factor_expr, body_inner);
  *outer =
      new For(i_outer, new IntImm(0), split_count, *inner, f->loop_options());

  // TODO: cleanup API for adding/removing statements
  p->replace_stmt(f, *outer);
}

For* findOuterFor(For* a, For* b) {
  Stmt* s = b; // guess b is the latter.
  while (s != nullptr) {
    if (s == a) {
      // yes, b is after a.
      return a;
    }
    s = s->get_parent();
  }

  // check that the two are in the same loop nest.
  s = a;
  while (s != nullptr) {
    if (s == b) {
      // a is after b.
      return b;
    }
    s = s->get_parent();
  }

  // a and b have no relationship.
  return nullptr;
}

void LoopNest::reorderAxis(For* a, For* b) {
  if (a == b) {
    // nothing to do.
    return;
  }
  // find inner and outer.
  For* outer = findOuterFor(a, b);
  if (outer == nullptr) {
    throw std::runtime_error("Reordered a loop not in LoopNest");
  }

  For* inner = a == outer ? b : a;
  std::deque<For*> internal_axes;

  // Find relevant axes, store reversed.
  Stmt* s = inner;
  while (s != outer) {
    if (For* f = dynamic_cast<For*>(s)) {
      internal_axes.push_back(f);
    }

    s = s->get_parent();
  }

  internal_axes.push_back(outer);

  Block* root = dynamic_cast<Block*>(outer->get_parent());
  CHECK(root);

  // Do a shallow copy of the inner blocks.
  Block* body = new Block({});
  body->splice(body->end(), inner->body());

  For* before{outer};
  For* after{nullptr};
  For* last = internal_axes.front();
  Stmt* newInner = body;

  // This is the major complexity in loop reordering: handling statements not in
  // the straight line of the reorder. To handle this we partition the tree into
  // the section before the critical path and after the critical path.
  //
  // An example of this pattern is:
  // for i in ..
  //   Statement A
  //   for j in ..
  //     Statement B
  //   Statement C
  //
  // When reordering loop i and j we need to ensure that Statement A and C are
  // still both executed with the loop extents of i, and that the three
  // statements are not reordered (as much as possible).
  for (auto* loop : internal_axes) {
    // If the inner loop had a component after the loop we must wrap it in a For
    // loop matching this level of the tree.
    if (after != nullptr) {
      after = loop->cloneWithNewBody(after);
    }

    bool pastMidpoint = false;
    bool hadBeforeStmts = false;
    for (auto I = loop->body()->begin(), E = loop->body()->end(); I != E;) {
      // Be careful not to invalidate the iterator.
      Stmt* s = *(I++);
      if (s == last) {
        // This is the midpoint.
        loop->body()->remove_stmt(s);
        if (!hadBeforeStmts) {
          // If there were no existing statements this loop does not need  to be
          // preserved and we can roll it into the above loop.
          last = loop;
        }
        pastMidpoint = true;
      } else if (pastMidpoint) {
        // Statements after the reordered path must be moved to a new tree after
        // the reordered statement has occurred to preserve ordering.
        loop->body()->remove_stmt(s);
        if (after == nullptr) {
          after = loop->cloneWithNewBody(s);
        } else {
          after->body()->append_stmt(s);
        }
      } else {
        // We can leave any statements before the reordered loop alone, so long
        // as we preserve the loop structure.
        hadBeforeStmts = true;
      }
    }
  }

  // now we can actually reorder the chosen axes.
  std::swap(internal_axes.front(), internal_axes.back());

  // Create the reordered internals:
  for (auto* loop : internal_axes) {
    newInner = loop->cloneWithNewBody(newInner);
  }

  // Append the new statements to the root of the tree.
  if (before->body()->nstmts() == 0) {
    // If the top level is now empty, eliminate it.
    root->replace_stmt(before, newInner);
  } else {
    root->insert_stmt_after(newInner, before);
  }

  if (after) {
    root->insert_stmt_after(after, newInner);
  }
} // namespace tensorexpr

void LoopNest::unroll(For* f, Stmt** unrolled) {
  Block* p = dynamic_cast<Block*>(f->get_parent());
  if (!f) {
    throw malformed_input("unroll attempted on null loop");
  } else if (!p) {
    throw malformed_input("unroll attempted on loop with no parent");
  }

  if (!f->start()->isConstant()) {
    throw std::runtime_error("Can't unroll due to non-constant loop start!");
  }
  if (!f->stop()->isConstant()) {
    throw std::runtime_error("Can't unroll due to non-constant loop stop!");
  }

  std::vector<Stmt*> unrolled_stmts;
  int start_val = immediateAs<int>(f->start());
  int stop_val = immediateAs<int>(f->stop());
  for (int current = start_val; current < stop_val; ++current) {
    for (const auto stmt : f->body()->stmts()) {
      auto stmt_copy = Stmt::clone(stmt);
      unrolled_stmts.push_back(Substitute(
          stmt_copy,
          {{f->var(), getImmediateByType(f->var()->dtype(), current)}}));
    }
  }
  *unrolled = new Block(unrolled_stmts);
  *unrolled = IRSimplifier::simplify(*unrolled);

  p->replace_stmt(f, *unrolled);
}

void LoopNest::normalize(For* f, For** normalized) {
  if (!f) {
    throw malformed_input("normalize attempted on null loop");
  }
  Block* p = dynamic_cast<Block*>(f->get_parent());
  if (!p) {
    throw malformed_input("normalize attempted on loop with no parent");
  }

  if (f->start()->isConstant()) {
    int start_idx = immediateAs<int>(f->start());
    if (start_idx == 0) {
      // No need to normalize in this case.
      *normalized = f;
      return;
    }
  }

  auto for_body_normalized = Substitute(
      Stmt::clone(f->body()),
      {{f->var(), (VarHandle(f->var()) + ExprHandle(f->start())).node()}});
  *normalized = For::make(
      VarHandle(f->var()),
      ExprHandle(0),
      ExprHandle(f->stop()) - ExprHandle(f->start()),
      for_body_normalized,
      f->loop_options());

  p->replace_stmt(f, *normalized);
}

// This function expects that there are 'num' loops perfectly nested within
// and including 'f'.
std::vector<For*> LoopNest::getLoopStmtsInLoopNest(For* f, size_t num) {
  std::vector<For*> loops(num);
  For* curr_for = f;
  loops[0] = curr_for;
  for (size_t i = 1; i < num; ++i) {
    TORCH_INTERNAL_ASSERT(curr_for->body()->nstmts() == 1);
    curr_for = dynamic_cast<For*>(curr_for->body()->front());
    TORCH_INTERNAL_ASSERT(curr_for);
    loops[i] = curr_for;
  }
  return loops;
}

bool LoopNest::flatten(const std::vector<For*>& loops, For** flattened) {
  if (loops.empty()) {
    throw malformed_input("flatten attempted on empty set of loops");
  }
  Block* p = dynamic_cast<Block*>(loops[0]->get_parent());
  if (!p) {
    throw malformed_input("flatten attempted on loops with no parent");
  }

  if (loops.size() == 1) {
    // This loop nest is already flattened.
    *flattened = loops[0];
    return false;
  }

  // Check if all the loops correspond to a perfect loopnest:
  //  * every loop except the inner-most should have only one stmt, the For.
  // Do not flatten, otherwise.
  // This check also ensures we do not flatten reduction loops.
  for (size_t i = 0; i < loops.size() - 1; ++i) {
    if ((loops[i]->body()->nstmts() != 1) ||
        (loops[i]->body()->front() != loops[i + 1])) {
      *flattened = loops[0];
      return false;
    }
  }

  // Normalize the loops before flattening.
  // We need to normalize them from inner-most to outer because once the outer
  // loop is normalized, the given pointers to inner loops point to old code.
  // For the same reason, we can't store the normalized inner loops until after
  // the outer-most loop is normalized.
  For* normalized;
  for (size_t i = 0; i < loops.size(); ++i) {
    size_t idx = loops.size() - i - 1;
    LoopNest::normalize(loops[idx], &normalized);
  }

  // 'normalized' points to the outer-most loop in the normalized loopnest.
  // Collect all the normalized loops.
  auto normalized_loops = getLoopStmtsInLoopNest(normalized, loops.size());

  auto flat_var = new Var(
      normalized_loops[0]->var()->name_hint() + "_flat",
      normalized_loops[0]->var()->dtype());
  VarMapping var_mapping;
  Expr* stop = new IntImm(1);
  for (size_t i = 0; i < normalized_loops.size(); ++i) {
    size_t idx = normalized_loops.size() - i - 1;
    auto curr_loop = normalized_loops[idx];
    Expr* div = new Div(flat_var, stop);
    Expr* sub_expr = idx == 0 ? div : new Mod(div, curr_loop->stop());
    var_mapping.push_back(std::make_pair(curr_loop->var(), sub_expr));
    stop = new Mul(curr_loop->stop(), stop);
  }
  auto flattened_body =
      Substitute(Stmt::clone(normalized_loops.back()->body()), var_mapping);

  *flattened = new For(
      flat_var,
      new IntImm(0),
      stop,
      flattened_body,
      normalized_loops[0]->loop_options());
  p->replace_stmt(normalized_loops[0], *flattened);
  return true;
}

std::vector<For*> LoopNest::getLoopStmtsFor(Tensor* t) const {
  Stmt* cur_stmt = getLoopBodyFor(t);
  return getLoopStmtsFor(cur_stmt);
}

std::vector<For*> LoopNest::getLoopStmtsFor(Stmt* s) const {
  std::vector<For*> result;

  while (s) {
    if (auto* loop = dynamic_cast<For*>(s)) {
      result.push_back(loop);
    }
    s = s->get_parent();
  }
  std::reverse(result.begin(), result.end());
  return result;
}

void LoopNest::setGPUBlockIndex(For* f, int block_index) {
  f->set_gpu_block_index(block_index);
}

void LoopNest::setGPUThreadIndex(For* f, int thread_index) {
  f->set_gpu_thread_index(thread_index);
}

void LoopNest::setBufferMap(
    For* f,
    const std::unordered_map<std::string, const Buf*>& map) {
  f->set_buffer_map(map);
}

Stmt* LoopNest::getLoopBodyFor(Tensor* t) const {
  auto writes = WritesToBuf::find(root_stmt_, t->buf());

  // special case for reduction Tensors, ignore the initializer if it's the only
  // op:
  if (writes.size() == 2) {
    if (const Store* s = dynamic_cast<const Store*>(writes.back())) {
      if (const ReduceOp* r = dynamic_cast<const ReduceOp*>(s->value())) {
        return (Stmt*)s; // NOLINT
      }
    }
  }

  const Stmt* res = nullptr;
  for (const auto* s : writes) {
    if (!res) {
      res = s;
      continue;
    }

    res = Block::getSharedParent(res, s);
  }

  return (Stmt*)res; // NOLINT
}

bool LoopNest::hasLoopBodyFor(Tensor* t) const {
  return getLoopBodyFor(t) != nullptr;
}

Stmt* LoopNest::simplify() {
  root_stmt_ = IRSimplifier::simplify(root_stmt_);
  return root_stmt_;
}

Stmt* FlattenIndexes(Stmt* s) {
  IndexFlattener idx_flattener;
  return idx_flattener.flatten(s);
}

// Auxiliary class for rewriting we're doing in `compute_at`. See
// LoopNest::computeAt for more details.
class LoopComputeAtRewriter : public IRMutator {
 public:
  LoopComputeAtRewriter(
      const Buf* buf,
      const Buf* new_buf,
      std::vector<const Expr*> offsets)
      : buf_(buf), new_buf_(new_buf), offsets_(std::move(offsets)) {}

 private:
  const Buf* buf_;
  const Buf* new_buf_;
  std::vector<const Expr*> offsets_;

  const Expr* mutate(const Load* v) override {
    if (v->buf() != buf_) {
      return v;
    }
    std::vector<const Expr*> new_indices(v->indices().size());
    for (size_t i = 0; i < v->indices().size(); i++) {
      new_indices[i] =
          IRSimplifier::simplify(new Sub(v->indices()[i], offsets_[i]));
    }
    return new Load(v->dtype(), new_buf_, new_indices, v->mask());
  }
  const Expr* mutate(const FunctionCall* v) override {
    if (v->tensor()->buf() != buf_) {
      return v;
    }
    std::vector<const Expr*> new_indices;
    for (size_t i = 0; i < v->nparams(); i++) {
      new_indices.push_back(
          IRSimplifier::simplify(new Sub(v->param(i), offsets_[i])));
    }
    return new Load(v->dtype(), new_buf_, new_indices, new IntImm(1));
  }
};

static Store* getStoreStmtOfProducer(Stmt* s) {
  if (Store* st = dynamic_cast<Store*>(s)) {
    return st;
  }
  if (Block* b = dynamic_cast<Block*>(s)) {
    for (Stmt* ss : *b) {
      if (Store* st = dynamic_cast<Store*>(ss)) {
        return st;
      }
    }
  }
  return nullptr;
}

static std::vector<const Var*> getOuterLoopIndexes(Stmt* s) {
  std::vector<const Var*> res;
  Stmt* cur = s;
  while (cur) {
    if (auto l = dynamic_cast<For*>(cur)) {
      res.push_back(l->var());
    }
    cur = cur->get_parent();
  }
  return res;
}

class CacheReplacer : public IRMutator {
 public:
  CacheReplacer(
      const Buf* buffer,
      const Buf* cache,
      std::vector<const Expr*>& offsets)
      : buf_(buffer), cache_(cache), offsets_(offsets) {}

 private:
  const Expr* mutate(const FunctionCall* v) override {
    const Buf* buf = v->tensor()->buf();
    if (buf != buf_) {
      return IRMutator::mutate(v);
    }

    // for reductions the size of tensor->args() is not equal to the size of the
    // output buffer, but they should be ordered so that the output args are at
    // the beginning even if the loops are reordered later.
    // Map indices to call-parameters.
    std::vector<const Expr*> newIndices;
    for (size_t i = 0; i < offsets_.size(); ++i) {
      const Expr* index = v->param(i)->accept_mutator(this);
      const Expr* offset = offsets_[i];
      const Expr* sub = IRSimplifier::simplify(new Sub(index, offset));
      newIndices.push_back(sub);
    }

    return new Load(cache_, newIndices, new IntImm(1));
  }

  const Expr* mutate(const Load* v) override {
    const Buf* buf = v->buf();
    if (buf != buf_) {
      return IRMutator::mutate(v);
    }

    // Map indices to call-parameters.
    std::vector<const Expr*> newIndices;
    TORCH_INTERNAL_ASSERT(offsets_.size() == v->indices().size());
    for (size_t i = 0; i < v->indices().size(); ++i) {
      const Expr* index = v->indices()[i]->accept_mutator(this);
      const Expr* offset = offsets_[i];
      const Expr* sub = IRSimplifier::simplify(new Sub(index, offset));
      newIndices.push_back(sub);
    }

    return new Load(cache_, newIndices, v->mask());
  }

  Stmt* mutate(const Store* v) override {
    const Buf* buf = v->buf();
    if (buf != buf_) {
      return IRMutator::mutate(v);
    }

    const Expr* newValue = v->value()->accept_mutator(this);

    // Map indices to call-parameters.
    std::vector<const Expr*> newIndices;
    TORCH_INTERNAL_ASSERT(offsets_.size() == v->indices().size());
    for (size_t i = 0; i < v->indices().size(); ++i) {
      const Expr* index = v->indices()[i]->accept_mutator(this);
      const Expr* offset = offsets_[i];
      const Expr* sub = IRSimplifier::simplify(new Sub(index, offset));
      newIndices.push_back(sub);
    }

    return new Store(cache_, newIndices, newValue, v->mask());
  }

  const Buf* buf_;
  const Buf* cache_;
  std::vector<const Expr*>& offsets_;
};

LoopNest::AccessResult LoopNest::cacheAccesses(
    const Buf* producer,
    const std::string& name,
    Stmt* consumer) {
  const ReduceOp* reduceOp{nullptr};
  auto stores = NodeFinder<Store>::find(consumer);
  for (auto* store : stores) {
    if (auto ro = dynamic_cast<const ReduceOp*>(store->value())) {
      if (store->buf() != producer) {
	continue;
      }

      if (reduceOp) {
	throw std::runtime_error(
				 "can only cache accesses used by at most a single reduceOp");
	return {nullptr, nullptr};
      }

      reduceOp = ro;
    }
  }

  // Check bounds but don't care about AccessKind.
  auto consumer_bounds_info = inferBounds(consumer, false);
  auto bounds_it = consumer_bounds_info.find(producer);
  if (bounds_it == consumer_bounds_info.end()) {
    throw std::runtime_error("consumer does not use the Tensor produced");
    return {nullptr, nullptr};
  }

  TORCH_INTERNAL_ASSERT(bounds_it->second.size() == 1);
  TensorAccessBoundsInfo& info = bounds_it->second[0];
  bool hasReads = info.kind == kLoad || info.kind == kMutate;
  bool hasWrites = info.kind == kStore || info.kind == kMutate;

  std::vector<std::string> var_names = {"i", "j", "k", "l", "m", "n", "o", "p"};
  std::vector<const Expr*> tmp_dims;
  std::vector<Var*> new_loop_vars;
  std::vector<const Expr*> new_loop_vars_expr;

  // Determine the size of the cache, and create a loop var for each dimension.
  for (size_t i = 0; i < info.start.size(); ++i) {
    const Expr* dim = IRSimplifier::simplify(
        new Add(new Sub(info.stop[i], info.start[i]), new IntImm(1)));

    tmp_dims.push_back(dim);

    new_loop_vars.push_back(new Var(var_names[i % var_names.size()], kInt));
    new_loop_vars_expr.push_back(new_loop_vars[i]);
  }

  // Create the var.
  Buf* tmp_buf = new Buf(new Var(name, kHandle), tmp_dims, producer->dtype());

  // determine the offsets for calls into the cache based off the loop start of
  // each axis.
  std::vector<const Expr*> tmp_params;
  for (size_t i = 0; i < new_loop_vars.size(); ++i) {
    tmp_params.push_back(new Add(new_loop_vars[i], info.start[i]));
  }

  // Replace acceses to the producer in the consumer with the cache.
  CacheReplacer replacer(producer, tmp_buf, info.start);
  Stmt* new_consumer =
      IRSimplifier::simplify(consumer->accept_mutator(&replacer));

  intermediate_bufs_.insert(tmp_buf);

  // replace the old consumer with the replaced consumer.
  Block* consumer_block = nullptr;
  // if the consumer is a block, we should mutate it in place.
  if ((consumer_block = dynamic_cast<Block*>(consumer))) {
    consumer_block->clear();
    consumer_block->append_stmt(new_consumer);
  } else {
    consumer_block = dynamic_cast<Block*>(consumer->get_parent());
    assert(consumer_block);
    consumer_block->replace_stmt(consumer, new_consumer);
  }

  // If there's a reduction we can't just write the result straight back to the
  // original buffer, since after parallelism the writes will race. Instead we
  // need to create a new ReduceOp.
  if (reduceOp) {
    // reduceOp means we had both loads and stores.

    // Init cache to 0.
    Stmt* tmp_init = new Store(
        tmp_buf,
        new_loop_vars_expr,
        getImmediateByType(tmp_buf->dtype(), 0),
        new IntImm(1));

    for (int64_t i = new_loop_vars.size() - 1; i >= 0; --i) {
      tmp_init =
          new For(new_loop_vars[i], new IntImm(0), tmp_dims[i], tmp_init);
    }

    consumer_block->insert_stmt_before(tmp_init, new_consumer);

    // Reduce back to the original buffer:
    Stmt* tmp_store = new Store(
        producer,
        tmp_params,
        reduceOp->reducer()(
            producer,
            ExprHandle(new Load(tmp_buf, new_loop_vars_expr, new IntImm(1))),
            tmp_params,
            {}),
        new IntImm(1));

    for (int64_t i = new_loop_vars.size() - 1; i >= 0; --i) {
      tmp_store =
          new For(new_loop_vars[i], new IntImm(0), tmp_dims[i], tmp_store);
    }

    consumer_block->insert_stmt_after(tmp_store, new_consumer);

    return std::make_pair(tmp_buf, new_consumer);
  }

  if (hasReads) {
    // Fill the cache with values from the consumer.
    Stmt* tmp_store = new Store(
        tmp_buf,
        new_loop_vars_expr,
        new Load(producer, tmp_params, new IntImm(1)),
        new IntImm(1));

    for (int64_t i = new_loop_vars.size() - 1; i >= 0; --i) {
      tmp_store =
          new For(new_loop_vars[i], new IntImm(0), tmp_dims[i], tmp_store);
    }

    consumer_block->insert_stmt_before(tmp_store, new_consumer);
  }

  if (hasWrites) {
    // sync the cache back to the producer buf.
    Stmt* tmp_store = new Store(
        producer,
        tmp_params,
        new Load(tmp_buf, new_loop_vars_expr, new IntImm(1)),
        new IntImm(1));

    for (int64_t i = new_loop_vars.size() - 1; i >= 0; --i) {
      tmp_store =
          new For(new_loop_vars[i], new IntImm(0), tmp_dims[i], tmp_store);
    }

    consumer_block->insert_stmt_after(tmp_store, new_consumer);
  }

  return std::make_pair(tmp_buf, new_consumer);
}

/*
 * WHAT COMPUTE_AT DOES
 * ====================
 *
 * Suppose we have two loops:
 *
 * for i in 0..100:
 *   for j in 0..200:
 *     A[i,j] = sin(i*j)
 * for i in 0..100:
 *   for j in 0..199:
 *     B[i,j] = A[i,j] + A[i, j+1]
 *
 * If we compute these loops as is, we would have to allocate two buffers:
 * 100x200 for A and 100x199 for B. To decrease the memory usage one can use
 * compute_inline primitive, which would result in the following:
 *
 * for i in 0..100:
 *   for j in 0..199:
 *     B[i,j] = sin(i*j) + sin(i*(j+1))
 *
 * We now need only one buffer - 100x199 for B. However, we're now doing some
 * redundant computations: we're calling `sin` twice as much as in the first
 * version.
 *
 * Ultimately, we nede to choose at what point we prefer to compute values of
 * A[i,j] - we can do it in the very beginning for the entire buffer A (the
 * first option) or compute it on the fly when we compute B (the second option).
 * There are also options in between those two: we can compute a part of B which
 * is required for a computation of part of B, e.g. for a single row of B. The
 * code would then look like:
 *
 * for i in 0..100:
 *   for j in 0..200:
 *     A[j] = sin(i*j)
 *   for j in 0..199:
 *     B[i,j] = A[j] + A[j+1]
 *
 * In this case we're only using 1x200 for A, and we're avoiding redundant
 * computations.
 *
 * The purpose of `compute_at` is to achieve exactly this transformation.
 *
 * compute_at requires to specify What to compute and Where to compute: in our
 * example we would call compute_at(What=`A[i,j] = sin(i*j)`, Where=`for i in
 * 0..100`).
 *
 * More info about compute_at could be found in Halide's tutorials:
 * https://halide-lang.org/tutorials/tutorial_lesson_08_scheduling_2.html
 *
 * HOW COMPUTE_AT WORKS
 * ====================
 *
 * The most important part of compute_at is bounds inference: we need to figure
 * out what part of the used tensors we need to compute when we move the
 * computation to a new scope. In the example above, we need bounds inference to
 * tell us that in order to compute A at each iteration of the outer loop, we
 * need to compute A within indices [i:i+1,0:200].
 *
 * This info allows us to conclude that we need a temp buffer of size 1x200.
 *
 * Once this is known we need to insert statements for allocation and freeing
 * the temporary buffer and copy the original computation to fill the temp
 * buffer with proper values. When we copy the computation we also must rewrite
 * indices used in it: old indices are referring to the old loop and are not
 * valid in the new loop.
 *
 * To easier follow the logic, let's examine an example. Suppose we start from
 * the following loop nest:
 *   for py in 0..100:
 *     for px in 0..100:
 *       producer[py,px] = py*px
 *   for cy in 0..100:
 *     for cx in 0..100:
 *       consumer[cy,cx] = producer[cy,cx]
 *
 * And then we're running `compute_at(producer, cy)`.
 *
 * What we would like to get is the following loop nest:
 *   for py in 0..100:
 *     for px in 0..100:
 *       producer[py,px] = py*px
 *   for cy in 0..100:
 *     Allocate(temp, {1, 100})
 *     for ty in 0..1:
 *       for tx in 0..100:
 *         temp[ty,tx] = (ty+cy)*(tx+0)
 *     for cx in 0..100:
 *       consumer[cy,cx] = temp[0,cx]
 *     Free(temp)
 *
 * NB: this loop nest can and should be simplified (e.g. the producer loop can
 * be removed since its result is no longer used), but this clean-up
 * optimization is performed separately (currently, not performed at all).
 *
 * If we examine the final loop nest, we can identify that the following steps
 * needs to be performed:
 *   - Bounds inference needs to tell us that we need a 1x100 buffer for temp.
 *   - Allocate and Free statements for this buffer need to be inserted to the
 *   loop.
 *   - A new loop-nest should be inserted to the loop CY for computing `temp`
 *   and it should replicate the loopnest of producer (PY,PX loops). The indices
 *   in the loop body need to be offset by (cy, 0) - the offsets come from
 *   bounds inference too.
 *   - The computation of `consumer` needs to be rewritten so that it uses
 *   `temp` instead of `producer`. The indices in the corresponding accesses
 *   also need to be offset.
 */
void LoopNest::computeAt(Stmt* s, For* f) {
  Store* st = getStoreStmtOfProducer(s);
  if (!st) {
    return;
  }

  // Infer bounds info for all accesses that we make in the loop
  auto loop_bounds_info = inferBounds(f->body());

  // bounds_it holds bounds info for the store we're trying to move to
  // the loop. If its result isn't accessed in the loop at all - do nothing and
  // exit early.
  auto bounds_it = loop_bounds_info.find(st->buf());
  if (bounds_it == loop_bounds_info.end()) {
    return;
  }

  // Compute dimensions of the temp buffer we would need to allocate
  std::vector<const Expr*> dims = getBoundExtents(bounds_it->second);

  // TODO: Use name-hint of the producer instead of "temp"
  const Buf* temp_buf = new Buf("temp", dims, st->value()->dtype());

  // Generate index variables for 'temp'
  std::vector<const Expr*> temp_indices(dims.size());
  for (size_t i = 0; i < dims.size(); i++) {
    // TODO: Use name-hint of the producer indices instead of 'idx'
    temp_indices[i] = new Var(std::string("idx") + c10::to_string(i), kInt);
  }

  // Prepare substitute rules for constructing the temp statement from the prod
  // statement
  // TODO: Instead of going up the loop nest we should go through the indices in
  // the original tensor expression. The loops in the nest might've been
  // modified (e.g. split or merged) so that the loop indices no longer
  // correspond to the indices of the original expression and even their number
  // might be different. In that case, the loop below would crash.
  std::vector<const Var*> prod_indices = getOuterLoopIndexes(s);
  std::vector<std::pair<const Var*, const Expr*>> rewrite_indices_map;
  std::vector<const Expr*> offsets;
  for (const TensorAccessBoundsInfo& p : bounds_it->second) {
    for (size_t i = 0; i < p.start.size(); i++) {
      if (offsets.size() <= i) {
        offsets.push_back(p.start[i]);
      } else {
        offsets[i] =
            IRSimplifier::simplify(new Min(offsets[i], p.start[i], true));
      }
    }
  }

  for (size_t i = 0; i < prod_indices.size(); i++) {
    rewrite_indices_map.push_back(
        {prod_indices[i], new Add(temp_indices[i], offsets[i])});
  }

  // Construct the temp statement
  Stmt* bd = new Store(
      temp_buf,
      temp_indices,
      Substitute(st->value(), rewrite_indices_map),
      st->mask());

  // Construct the loop nest for the temp computation
  for (size_t i = 0; i < dims.size(); i++) {
    // We're creating loops from innermost to outermost, so we need to access
    // dimensions in reversed order.
    size_t dim_idx = dims.size() - 1 - i;
    bd = new For(
        dynamic_cast<const Var*>(temp_indices[dim_idx]),
        new IntImm(0),
        dims[dim_idx],
        bd);
  }

  // Add constructed stmts to the consumer loop
  f->body()->prepend_stmt(bd);

  // Rewrite accesses to producer in consumer with accesses to temp
  LoopComputeAtRewriter lr(st->buf(), temp_buf, offsets);
  Stmt* new_f = f->accept_mutator(&lr);
  if (f != new_f) {
    Block* bb = dynamic_cast<Block*>(f->get_parent());
    bb->replace_stmt(f, new_f);
  }

  // Mark the new temp buffer as requiring an alloc (it will be inserted as a
  // part of prepareForCodegen).
  intermediate_bufs_.insert(temp_buf);
}

class SwapReduce : public IRMutator {
 public:
<<<<<<< HEAD
  SwapReduce(const ReduceOp* old_reduce, ReduceOp* new_reduce, const Buf* new_accumulator, const std::vector<const Expr*>& new_indices)
    : old_reduce_(old_reduce), new_reduce_(new_reduce), new_accumulator_(new_accumulator), new_indices_(new_indices) {}
=======
  SwapReduce(
      const ReduceOp* old_reduce,
      ReduceOp* new_reduce,
      const std::vector<const Expr*>& new_indices)
      : old_reduce_(old_reduce),
        new_reduce_(new_reduce),
        new_indices_(new_indices) {}
>>>>>>> 853f8dba

  Stmt* mutate(const Store* v) override {
    if (const ReduceOp* op = dynamic_cast<const ReduceOp*>(v->value())) {
      if (op == old_reduce_) {
<<<<<<< HEAD
        return new Store(
            new_accumulator_, new_indices_, new_reduce_, new IntImm(1));
=======
        auto buf = new_reduce_->accumulator();
        return new Store(buf, new_indices_, new_reduce_, new IntImm(1));
>>>>>>> 853f8dba
      }
    }
    return IRMutator::mutate(v);
  }

 private:
  const ReduceOp* old_reduce_;
  ReduceOp* new_reduce_;
  const Buf* new_accumulator_;
  const std::vector<const Expr*> new_indices_;
};

class StoreFinder : public IRVisitor {
 public:
  StoreFinder(Expr* t) : target_(t), store_(nullptr) {}
  Store* store() {
    return const_cast<Store*>(store_); // NOLINT: TODO fix up const correctness
  }
  void visit(const Store* s) override {
    if (s->value() == target_) {
      store_ = s;
    }
    IRVisitor::visit(s);
  }

 private:
  Expr* target_;
  const Store* store_;
};

class BufReplacer : public IRMutator {
 public:
  BufReplacer(
      const Buf* old_buf,
      const std::vector<const Expr*>& old_indices,
      const Buf* new_buf,
      const std::vector<const Expr*>& new_indices)
      : old_buf_(old_buf),
        old_indices_(old_indices),
        new_buf_(new_buf),
        new_indices_(new_indices) {}

  const Expr* mutate(const Load* v) override {
    if (v->buf() != old_buf_) {
      return IRMutator::mutate(v);
    }

    TORCH_INTERNAL_ASSERT(old_indices_.size() == v->indices().size());

    bool equal_indices = true;
    for (size_t i = 0; i < v->indices().size(); ++i) {
      if (!exprEquals(v->indices()[i], old_indices_[i])) {
        equal_indices = false;
        break;
      }
    }
    if (!equal_indices) {
      return IRMutator::mutate(v);
    }

    const Expr* mask_new = v->mask()->accept_mutator(this);
    return new Load(new_buf_, new_indices_, mask_new);
  }

  Stmt* mutate(const Store* v) override {
    if (v->buf() != old_buf_) {
      return IRMutator::mutate(v);
    }

    TORCH_INTERNAL_ASSERT(old_indices_.size() == v->indices().size());

    bool equal_indices = true;
    for (size_t i = 0; i < v->indices().size(); ++i) {
      if (!exprEquals(v->indices()[i], old_indices_[i])) {
        equal_indices = false;
        break;
      }
    }
    if (!equal_indices) {
      return IRMutator::mutate(v);
    }

    const Expr* new_value = v->value()->accept_mutator(this);
    const Expr* mask_new = v->mask()->accept_mutator(this);
    return new Store(new_buf_, new_indices_, new_value, mask_new);
  }

 private:
  const Buf* old_buf_;
  const std::vector<const Expr*>& old_indices_;
  const Buf* new_buf_;
  const std::vector<const Expr*>& new_indices_;
};

void LoopNest::rfactor(
    const Expr* r,
    const Var* reduction_var,
    Block* insertion_point) {
  ReduceOp* reduce_op = dynamic_cast<ReduceOp*>(
      const_cast<Expr*>(r)); // NOLINT: TODO add update()
  if (!reduce_op) {
    std::cerr << "Must pass in reduce op\n";
    return;
  }
  StoreFinder sf(reduce_op);
  root_stmt()->accept(&sf);
  Stmt* st = sf.store();
  if (!st) {
    std::cerr << "Can't find reduction to rfactor " << *reduce_op << "\n";
    return;
  }

  auto old_acc = dynamic_cast<Store*>(st)->buf();
  auto old_outer = dynamic_cast<Store*>(st)->indices();
  auto new_outer = old_outer;

  For* root_for = nullptr;
  For* target_for = nullptr;
  std::set<const Var*> reduce_args = {
      reduce_op->reduce_args().begin(), reduce_op->reduce_args().end()};

  // Store loops below the target point.
  std::vector<const For*> output_loops;
  bool output_contains_target = false;

  while (st) {
    if (For* f = dynamic_cast<For*>(st)) {
      if (f->var() == reduction_var) {
        target_for = f;
      } else if (target_for && !output_contains_target) {
        output_loops.push_back(target_for);
        output_contains_target = true;
      }
      if (reduce_args.count(f->var())) {
        reduce_args.erase(f->var());
      } else {
        output_loops.push_back(f);
      }

      if (reduce_args.empty()) {
        root_for = f;
        break;
      }
    }
    st = st->get_parent();
  };
  if (!target_for) {
    std::cerr << "Couldn't find loop over variable: " << *reduction_var << "\n";
    return;
  }

  if (reduce_args.size()) {
    std::cerr << "Couldn't find all variables associated with the reduction.\n";
    return;
  }

  if (!root_for) {
    std::cerr << "Couldn't deduce the root For loop for this rfactor\n";
    return;
  }

  auto& dims = reduce_op->reduce_args();
  if (dims.size() < 2) {
    std::cerr
        << "Cannot rfactor reduction with a single reduce variable.  Use split first.\n";
    return;
  }

  std::vector<const Expr*> new_dims = {};
  const Expr* init = new Cast(reduce_op->dtype(), reduce_op->reducer().initializer());
  TORCH_INTERNAL_ASSERT(init);
  Buf* tmp_buf = new Buf("tmp_buf", new_dims, reduce_op->dtype(), init);

  auto new_inner = reduce_op->reduce_args();
  bool found = false;
  for (size_t i = 0; i < new_inner.size(); ++i) {
    if (new_inner[i] == reduction_var) {
      new_inner.erase(new_inner.begin() + i);
      found = true;
      break;
    }
  }
  if (!found) {
    std::stringstream ss;
    for (auto& v : new_inner) {
      ss << *v;
      if (&v != &new_inner.back()) {
        ss << ", ";
      }
    }
    std::cerr << "Couldn't find target reduction var " << *reduction_var
              << " in the reduce operation, which reduces over " << ss.str()
              << "\n";
    return;
  }
  new_outer.emplace_back(reduction_var);

  BufReplacer bufReplacer(
      old_acc, old_outer, tmp_buf, new_outer);
  const Expr* new_body = reduce_op->body()->accept_mutator(&bufReplacer);

<<<<<<< HEAD
  auto first_reduce = new ReduceOp(
      new_body, new_inner, reduce_op->reducer());
=======
  auto first_reduce =
      new ReduceOp(tmp_buf, new_body, new_inner, reduce_op->reducer());
>>>>>>> 853f8dba

  auto second_reduce_load_indices = old_outer;
  second_reduce_load_indices.emplace_back(reduction_var);
  auto second_reduce_load = new Load(
      reduce_op->dtype(), tmp_buf, second_reduce_load_indices, new IntImm(1));
  auto second_reduce = reduce_op->reducer()(
      old_acc, second_reduce_load, old_outer, {reduction_var});

  // 1) replace target for loop (which is a reduction loop)
  // with an iterative for loop by removing the reduction var from the
  // innermost op and creating a new temporary output buffer.
  //
  // 2) append a clone of the target for loop (which reduces over multiple
  // variables) with a reduce over only its var by replacing the reduction op
  // buffer input with the temporary output buffer and removing other reductions
  // variables.
  SwapReduce sr(reduce_op, first_reduce, tmp_buf, new_outer);
  Block* parent_block = dynamic_cast<Block*>(root_for->get_parent());
  if (!parent_block) {
    std::cerr << "Cannot rfactor a loop whose parent is not a block.\n";
    return;
  }
  For* new_root_for = dynamic_cast<For*>(root_for->accept_mutator(&sr));
  if (!new_root_for) {
    std::cerr << "Couldn't find new root for in rfactor\n";
  }
  auto res = parent_block->replace_stmt(root_for, new_root_for);
  if (!res) {
    std::cerr << "Couldn't find target loop within parent block of loop nest\n";
    return;
  };

  if (insertion_point && insertion_point == root_for->body()) {
    insertion_point = dynamic_cast<For*>(new_root_for)->body();
  } else if (insertion_point) {
    throw std::runtime_error("TODO: enable non-root insertion points");
  }

  Stmt* init_stmt = new Store(tmp_buf, new_outer, init, new IntImm(1));

  // Wrap it in any loops lower than the insertion point of the new reduction.
  for (auto* ol : output_loops) {
    init_stmt = ol->cloneWithNewBody(init_stmt);
  }

  if (output_contains_target) {
    parent_block->insert_stmt_before(init_stmt, new_root_for);
  } else {
    new_root_for->body()->prepend_stmt(init_stmt);
  }

  auto second_buf = dynamic_cast<const Buf*>(old_acc);
  std::vector<const Expr*> second_indices = {old_outer};
  if (insertion_point &&
      dynamic_cast<For*>(insertion_point->get_parent())->var() ==
          target_for->var()) {
    insertion_point->append_stmt(
        new Store(second_buf, second_indices, second_reduce, new IntImm(1)));
  } else {
    Stmt* body_stmt =
        new Store(second_buf, second_indices, second_reduce, new IntImm(1));

    for (auto* il : output_loops) {
      body_stmt = il->cloneWithNewBody(body_stmt);
    }
    if (insertion_point) {
      insertion_point->append_stmt(body_stmt);
    } else {
      if (output_contains_target) {
        parent_block->insert_stmt_after(body_stmt, new_root_for);
      } else {
        new_root_for->body()->append_stmt(body_stmt);
      }
    }
  }

  auto loop_bounds_info = inferBounds(root_stmt_);
  auto bounds_it = loop_bounds_info.find(tmp_buf);
  if (bounds_it == loop_bounds_info.end()) {
    throw std::runtime_error(
        "Hit undefined behavior in rfactor -- couldn't infer bounds.");
  }

  std::vector<const Expr*> tmp_dims = getBoundExtents(bounds_it->second);
  tmp_buf->set_dims(tmp_dims);
  intermediate_bufs_.insert(tmp_buf);
}

} // namespace tensorexpr
} // namespace jit
} // namespace torch<|MERGE_RESOLUTION|>--- conflicted
+++ resolved
@@ -263,14 +263,8 @@
     std::vector<const Expr*> inputs = {v->body()};
 
     auto* out = try_vectorize(v, inputs, [&]() {
-      return ExprHandle(new ReduceOp(
-<<<<<<< HEAD
-          inputs[0],
-          v->reduce_args(),
-          v->reducer()));
-=======
-          v->accumulator(), inputs[0], v->reduce_args(), v->reducer()));
->>>>>>> 853f8dba
+      return ExprHandle(
+          new ReduceOp(inputs[0], v->reduce_args(), v->reducer()));
     });
     return out;
   }
@@ -1799,13 +1793,13 @@
   for (auto* store : stores) {
     if (auto ro = dynamic_cast<const ReduceOp*>(store->value())) {
       if (store->buf() != producer) {
-	continue;
+        continue;
       }
 
       if (reduceOp) {
-	throw std::runtime_error(
-				 "can only cache accesses used by at most a single reduceOp");
-	return {nullptr, nullptr};
+        throw std::runtime_error(
+            "can only cache accesses used by at most a single reduceOp");
+        return {nullptr, nullptr};
       }
 
       reduceOp = ro;
@@ -2147,29 +2141,21 @@
 
 class SwapReduce : public IRMutator {
  public:
-<<<<<<< HEAD
-  SwapReduce(const ReduceOp* old_reduce, ReduceOp* new_reduce, const Buf* new_accumulator, const std::vector<const Expr*>& new_indices)
-    : old_reduce_(old_reduce), new_reduce_(new_reduce), new_accumulator_(new_accumulator), new_indices_(new_indices) {}
-=======
   SwapReduce(
       const ReduceOp* old_reduce,
       ReduceOp* new_reduce,
+      const Buf* new_accumulator,
       const std::vector<const Expr*>& new_indices)
       : old_reduce_(old_reduce),
         new_reduce_(new_reduce),
+        new_accumulator_(new_accumulator),
         new_indices_(new_indices) {}
->>>>>>> 853f8dba
 
   Stmt* mutate(const Store* v) override {
     if (const ReduceOp* op = dynamic_cast<const ReduceOp*>(v->value())) {
       if (op == old_reduce_) {
-<<<<<<< HEAD
         return new Store(
             new_accumulator_, new_indices_, new_reduce_, new IntImm(1));
-=======
-        auto buf = new_reduce_->accumulator();
-        return new Store(buf, new_indices_, new_reduce_, new IntImm(1));
->>>>>>> 853f8dba
       }
     }
     return IRMutator::mutate(v);
@@ -2339,7 +2325,8 @@
   }
 
   std::vector<const Expr*> new_dims = {};
-  const Expr* init = new Cast(reduce_op->dtype(), reduce_op->reducer().initializer());
+  const Expr* init =
+      new Cast(reduce_op->dtype(), reduce_op->reducer().initializer());
   TORCH_INTERNAL_ASSERT(init);
   Buf* tmp_buf = new Buf("tmp_buf", new_dims, reduce_op->dtype(), init);
 
@@ -2367,17 +2354,10 @@
   }
   new_outer.emplace_back(reduction_var);
 
-  BufReplacer bufReplacer(
-      old_acc, old_outer, tmp_buf, new_outer);
+  BufReplacer bufReplacer(old_acc, old_outer, tmp_buf, new_outer);
   const Expr* new_body = reduce_op->body()->accept_mutator(&bufReplacer);
 
-<<<<<<< HEAD
-  auto first_reduce = new ReduceOp(
-      new_body, new_inner, reduce_op->reducer());
-=======
-  auto first_reduce =
-      new ReduceOp(tmp_buf, new_body, new_inner, reduce_op->reducer());
->>>>>>> 853f8dba
+  auto first_reduce = new ReduceOp(new_body, new_inner, reduce_op->reducer());
 
   auto second_reduce_load_indices = old_outer;
   second_reduce_load_indices.emplace_back(reduction_var);
