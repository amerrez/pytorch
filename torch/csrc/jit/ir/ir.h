--- conflicted
+++ resolved
@@ -1345,32 +1345,6 @@
   std::function<void(std::vector<IValue>&)> callback_;
 };
 
-<<<<<<< HEAD
-=======
-struct TORCH_API ProfileOptionalOp : public Node {
-  static const Symbol Kind;
-  ProfileOptionalOp(
-      Graph* graph,
-      std::function<void(std::vector<IValue>&)> callback)
-      : Node(graph, ::c10::prim::profile_optional),
-        callback_(std::move(callback)) {}
-
-  void cloneFrom(Node* other_) override;
-  Node* allocNewInstance(Graph* g) override;
-
-  const std::function<void(std::vector<IValue>&)>& getCallback() const {
-    return callback_;
-  }
-
-  void setCallback(std::function<void(std::vector<IValue>&)> callback) {
-    callback_ = std::move(callback);
-  }
-
- private:
-  std::function<void(std::vector<IValue>&)> callback_;
-};
-
->>>>>>> 71c470f0
 struct TORCH_API ProfileIValueOp : public Node {
   static const Symbol Kind;
   ProfileIValueOp(
