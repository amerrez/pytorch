import torch
import torch.nn as nn
import torch.overrides
from torch.nn.modules.module import _addindent
from torch.package.module_environment import ModuleEnv
from torch.package import PackageImporter, PackageExporter
import linecache
from typing import Type, Dict, List, Any, Union, Optional, Set
from .graph import Graph, _is_from_torch, _custom_builtins, PythonCode
import copy
import sys
import traceback
from pathlib import Path
import os
import warnings

# normal exec loses the source code, however we can patch
# the linecache module to still recover it.
# using exec_with_source will add it to our local cache
# and then tools like TorchScript will be able to get source info.
_next_id = 0
def exec_with_source(src: str, globals: Dict[str, Any]):
    global _next_id
    key = f'<eval_with_key_{_next_id}>'
    _next_id += 1
    _eval_cache[key] = [line + '\n' for line in src.splitlines()]
    exec(compile(src, key, 'exec'), globals)

# patch linecache so that any code we exec using exec_with_source
# works with inspect
_eval_cache : Dict[str, List[str]] = {}
_orig_getlines = linecache.getlines
def patched_getline(*args, **kwargs):
    if args[0] in _eval_cache:
        return _eval_cache[args[0]]
    return _orig_getlines(*args, **kwargs)
linecache.getlines = patched_getline

def _forward_from_src(src: str, globals: Dict[str, Any]):
    # avoid mutating the passed in dict
    globals = globals.copy()
    exec_with_source(src, globals)
    return globals['forward']


def reduce_graph_module(body: dict) -> torch.nn.Module:
    # BC: attribute name was changed from `code` to `_code` to facilitate
    # making `code` into a property and adding a docstring to it
    import_block = body.get('_import_block', '')
    fn_src = body.get('_code') or body['code']
    forward = import_block + fn_src
    return _deserialize_graph_module(forward, body, None)


def _format_import_statement(name: str, obj: Any, module_env: ModuleEnv) -> str:
    if name in _custom_builtins:
        return _custom_builtins[name].import_str
    if _is_from_torch(name):
        return 'import torch'

    module_name, attr_name = module_env.get_name(obj)
    return f'from {module_name} import {attr_name} as {name}'


def _format_import_block(globals: Dict[str, Any], module_env: ModuleEnv):
    import_strs: Set[str] = set()
    for name, obj in globals.items():
        import_strs.add(_format_import_statement(name, obj, module_env))
    return '\n'.join(import_strs)


<<<<<<< HEAD
def reduce_graph_module(body: dict, import_block: str) -> torch.nn.Module:
    # BC: attribute name was changed from `code` to `_code` to facilitate
    # making `code` into a property and adding a docstring to it
    fn_src = body.get('_code') or body['code']
    forward = _forward_from_src(import_block + fn_src, {})
    return _deserialize_graph_module(forward, body, None)


def reduce_package_graph_module(importer: PackageImporter,
                                body: dict,
                                generated_module_name: str) -> torch.nn.Module:
    forward = importer.import_module(generated_module_name).forward
    return _deserialize_graph_module(forward, body, importer)


def _deserialize_graph_module(forward, body: dict, importer: Optional[PackageImporter]) -> torch.nn.Module:
=======
def deserialize_graphmodule(body: Dict[Any, Any], import_block: str) -> torch.nn.Module:
>>>>>>> f38a50e9
    """
    Deserialize a GraphModule given the dictionary of the original module,
    using the code to reconstruct the graph. We delete the actual graph before
    saving the dictionary so that changes to the in-memory graph format do not
    get serialized.
    """
    # We create a dummy class here because symbolic_trace pulls the forward()
    # function off of the class, rather than the instance
    class CodeOnlyModule(torch.nn.Module):
        def __init__(self, body):
            super().__init__()
            self.__dict__ = body

    # Try to retrieve the forward source in a backward-compatible way
    CodeOnlyModule.forward = forward

    from .symbolic_trace import Tracer

    # we shouldn't trace into any of the submodules, they were not
    # because they were not traced in the original GraphModule
    class KeepModules(Tracer):
        def is_leaf_module(self, _: torch.nn.Module, __: str) -> bool:
            return True

    com = CodeOnlyModule(body)
    return GraphModule(com, KeepModules().trace(com), _importer=importer)

# copy an attribute value with qualified name 'target' from 'from_module' to 'to_module'
# This installs empty Modules where none exist yet if they are subpaths of target
def _copy_attr(from_module: torch.nn.Module, to_module: torch.nn.Module, target: str):
    *prefix, field = target.split('.')
    for item in prefix:
        f = getattr(from_module, item)
        t = getattr(to_module, item, None)
        if f is t:
            # we have already installed one of its parents
            # (e.g. target = root.linear.weight, but we have already installed root.linear)
            # once we install a parent, we no longer need to copy the children
            # since all the needed properties will already be present
            return

        if t is None:
            t = torch.nn.Module()
            setattr(to_module, item, t)
        from_module, to_module = f, t

    orig = getattr(from_module, field)
    # If it is a tensor and not a parameter attribute of a module, it should be a named buffer.
    # So, we register it as a named buffer in the target module.
    if isinstance(orig, torch.Tensor) and not isinstance(orig, torch.nn.Parameter):
        to_module.register_buffer(field, orig)
    else:
        setattr(to_module, field, orig)


# Assign attribute 'from_obj' to the qualified name 'target' on 'to_module
# This installs empty Modules where none exist yet if they are subpaths of target
def _assign_attr(from_obj: Any, to_module: torch.nn.Module, target: str):
    *prefix, field = target.split('.')
    for item in prefix:
        t = getattr(to_module, item, None)

        if t is None:
            t = torch.nn.Module()
            setattr(to_module, item, t)
        to_module = t

    setattr(to_module, field, from_obj)

class GraphModule(torch.nn.Module):
    """
    GraphModule is an nn.Module generated from an fx.Graph. Graphmodule has a
    ``graph`` attribute, as well as ``code`` and ``forward`` attributes generated
    from that ``graph``.

    .. warning::

        When ``graph`` is reassigned, ``code`` and ``forward`` will be automatically
        regenerated. However, if you edit the contents of the ``graph`` without reassigning
        the ``graph`` attribute itself, you must call ``recompile()`` to update the generated
        code.

    """
    def __new__(cls: 'Type[GraphModule]', *args, **kwargs):
        # each instance of a graph module needs its own forward method
        # so create a new singleton class for each instance.
        # it is a subclass of the user-defined class, the only difference
        # is an extra layer to install the forward method

        class GraphModuleImpl(cls):  # type: ignore
            pass
        return super().__new__(GraphModuleImpl)

    def __init__(self,
                 root: Union[torch.nn.Module, Dict[str, Any]],
                 graph: Graph,
                 class_name: str = 'GraphModule',
                 _importer: Optional[PackageImporter] = None):
        """
        Construct a GraphModule.

        Args:

            root (Union[torch.nn.Module, Dict[str, Any]):
                ``root`` can either be an nn.Module instance or a Dict mapping strings to any attribute type.
                In the case that ``root`` is a Module, any references to Module-based objects (via qualified
                name) in the Graph's Nodes' ``target`` field will be copied over from the respective place
                within ``root``'s Module hierarchy into the GraphModule's module hierarchy.
                In the case that ``root`` is a dict, the qualified name found in a Node's ``target`` will be
                looked up directly in the dict's keys. The object mapped to by the Dict will be copied
                over into the appropriate place within the GraphModule's module hierarchy.

            graph (Graph): ``graph`` contains the nodes this GraphModule should use for code generation

            class_name (str): ``name`` denotes the name of this GraphModule for debugging purposes. If it's unset, all
                error messages will report as originating from ``GraphModule``. It may be helpful to set this
                to ``root``'s original name or a name that makes sense within the context of your transform.

        """
        super().__init__()
        self.__class__.__name__ = class_name
        self._importer: Optional[PackageImporter] = _importer
        if isinstance(root, torch.nn.Module):
            if hasattr(root, 'training'):
                self.training = root.training
            for node in graph.nodes:
                if node.op in ['get_attr', 'call_module']:
                    assert isinstance(node.target, str)
                    _copy_attr(root, self, node.target)
        elif isinstance(root, dict):
            targets_to_copy = []
            for node in graph.nodes:
                if node.op in ['get_attr', 'call_module']:
                    assert isinstance(node.target, str)
                    if node.target not in root:
                        raise RuntimeError('Node ' + str(node) + ' referenced target ' + node.target +
                                           ' but that target was not provided in ``root``!')
                    targets_to_copy.append(node.target)
            # Sort targets in ascending order of the # of atoms.
            # This will ensure that less deeply nested attributes are assigned
            # before more deeply nested attributes. For example, foo.bar
            # will be assigned before foo.bar.baz. Otherwise, we might assign
            # the user-provided ``foo.bar`` and wipe out the previously-assigned
            # ``foo.bar.baz``
            targets_to_copy.sort(key=lambda t: t.count('.'))
            for target_to_copy in targets_to_copy:
                _assign_attr(root[target_to_copy], self, target_to_copy)
        else:
            raise RuntimeError('Unsupported type ' + str(root) + ' passed for root!')

        self.graph = graph

    # TorchScript breaks trying to compile the graph setter because of the
    # continued string literal. Issue here: https://github.com/pytorch/pytorch/issues/44842
    #
    # Shouldn't be an issue since these methods shouldn't be used in TorchScript anyway
    __jit_unused_properties__ = ['graph']

    @property
    def graph(self) -> Graph:
        """
        Return the ``Graph`` underlying this ``GraphModule``
        """
        return self._graph

    @graph.setter
    def graph(self, g) -> None:
        """
        Set the underlying ``Graph`` for this ``GraphModule``. This will internally
        recompile the ``GraphModule`` so that the generated ``forward()`` function
        corresponds to ``g``
        """
        self._graph = g
        self.recompile()

    def to_folder(self, folder: Union[str, os.PathLike], module_name : str = "FxModule"):
        """Dumps out module to ``folder`` with ``module_name`` so that it can be
        imported with ``from <folder> import <module_name>``

        Args:

            folder (Union[str, os.PathLike]): The folder to write the code out to

            module_name (str): Top-level name to use for the ``Module`` while
                writing out the code
        """
        folder = Path(folder)
        Path(folder).mkdir(exist_ok=True)
        torch.save(self.state_dict(), folder / 'state_dict.pt')
        tab = " " * 4
        model_str = f"""
import torch
from torch.nn import *
class {module_name}(torch.nn.Module):
    def __init__(self):
        super().__init__()
"""

        def _gen_model_repr(module_name: str, module: torch.nn.Module) -> Optional[str]:
            safe_reprs = [nn.Linear, nn.Conv1d, nn.Conv2d, nn.Conv3d, nn.BatchNorm1d, nn.BatchNorm2d, nn.BatchNorm3d]
            if type(module) in safe_reprs:
                return f"{module.__repr__()}"
            else:
                return None

        blobified_modules = []
        for module_name, module in self.named_children():
            module_str = _gen_model_repr(module_name, module)
            if module_str is None:
                module_file = folder / f'{module_name}.pt'
                torch.save(module, module_file)
                blobified_modules.append(module_name)
                module_repr = module.__repr__().replace('\r', ' ').replace('\n', ' ')
                module_str = f"torch.load(r'{module_file}') # {module_repr}"
            model_str += f"{tab*2}self.{module_name} = {module_str}\n"

        for buffer_name, buffer in self._buffers.items():
            model_str += f"{tab*2}self.register_buffer('{buffer_name}', torch.empty({list(buffer.shape)}))\n"

        for param_name, param in self._parameters.items():
            model_str += f"{tab*2}self.{param_name} = torch.nn.Parameter(torch.empty({list(buffer.shape)}))\n"

        model_str += f"{tab*2}self.load_state_dict(torch.load(r'{folder}/state_dict.pt'))\n"
        model_str += f"{_addindent(self.code, 4)}\n"

        module_file = folder / 'module.py'
        module_file.write_text(model_str)

        init_file = folder / '__init__.py'
        init_file.write_text('from .module import *')

        if len(blobified_modules) > 0:
            warnings.warn("Was not able to save the following children modules as reprs -"
                          f"saved as pickled files instead: {blobified_modules}")

    @property
    def code(self) -> str:
        """
        Return the Python code generated from the ``Graph`` underlying this
        ``GraphModule``.
        """
        if not hasattr(self, '_code'):
            raise RuntimeError('Code has not been generated! Please report a bug to PyTorch')
        return self._code

    def recompile(self) -> PythonCode:
        """
        Recompile this GraphModule from its ``graph`` attribute. This should be
        called after editing the contained ``graph``, otherwise the generated
        code of this ``GraphModule`` will be out of date.
        """
        python_code = self._graph.python_code(root_module='self')
        self._code = python_code.fn_src

        cls = type(self)
        cls.forward = _forward_from_src(self._code, python_code.globals)

        cls_call = cls.__call__

        # Previously, if an error occurred when valid
        # symbolically-traced code was run with an invalid input, the
        # user would see the source of the error as coming from
        # `File "<eval_with_key_N">`, where N is some number. We use
        # this function to generate a more informative error message. We
        # return the traceback itself, a message explaining that the
        # error occurred in a traced Module's generated forward
        # function, and five lines of context surrounding the faulty
        # line
        def generate_error_message(frame_summary: traceback.FrameSummary) -> str:
            # auxiliary variables (for readability)
            err_lineno = frame_summary.lineno
            err_line_len = len(frame_summary.line)
            all_src_lines = _eval_cache[frame_summary.filename]

            # constiuent substrings of the error message
            tb_repr = traceback.format_exc()
            custom_msg = ("Call using an FX-traced Module, "
                          f"line {err_lineno} of the traced Module’s "
                          "generated forward function:")
            before_err = "".join(all_src_lines[err_lineno - 2 : err_lineno])
            marker = "~" * err_line_len + "~~~ <--- HERE"
            err_and_after_err = "\n".join(all_src_lines[err_lineno : err_lineno + 2])

            # joined message
            return "\n".join([tb_repr, custom_msg, before_err, marker, err_and_after_err])

        def wrapped_call(self, *args, **kwargs):
            try:
                return cls_call(self, *args, **kwargs)
            except Exception as e:
                assert e.__traceback__
                topmost_framesummary: traceback.FrameSummary = \
                    traceback.StackSummary.extract(traceback.walk_tb(e.__traceback__))[-1]  # type: ignore
                if "eval_with_key" in topmost_framesummary.filename:
                    print(generate_error_message(topmost_framesummary),
                          file=sys.stderr)
                raise e.with_traceback(None)

        cls.__call__ = wrapped_call

        return python_code

    def __reduce_package__(self, exporter: PackageExporter):
        generated_module_name = f'fx-generated._{exporter.get_unique_id()}'
        python_code = self.recompile()
        import_block = _format_import_block(python_code.globals, exporter.module_env)
        module_code = import_block + self.code
        exporter.save_source_string(generated_module_name, module_code)

        dict_without_graph = self.__dict__.copy()
        del dict_without_graph['_graph']
        return (reduce_package_graph_module, (dict_without_graph, generated_module_name))

    def __reduce__(self):
        """
        Serialization of GraphModule. We serialize only the generated code, not
        the underlying ``Graph``. This is because ``Graph`` does not have on-disk
        backward-compatibility guarantees, whereas Python source code does.
        On the deserialization side, we symbolically trace through the generated
        code to regenerate the underlying ``Graph``
        """
        dict_without_graph = self.__dict__.copy()
        python_code = self.recompile()
        import_block = _format_import_block(python_code.globals, ModuleEnv())
        del dict_without_graph['_graph']
        return (reduce_graph_module, (dict_without_graph, import_block))

    # because __reduce__ is defined for serialization,
    # we need to define deepcopy otherwise it will call __reduce__
    # and cause symbolic tracing to occur every time we try to copy the object
    def __deepcopy__(self, memo):
        fake_mod = torch.nn.Module()
        fake_mod.__dict__ = copy.deepcopy(self.__dict__)
        return GraphModule(fake_mod, self.graph)

    def __copy__(self):
        return GraphModule(self, self.graph)

    def __str__(self) -> str:
        orig_str = super().__str__()
        return '\n'.join([orig_str, self._code])

# workarounds for issues in __torch_function__

# WAR for __torch_function__ not handling tensor lists,
# fix is in https://github.com/pytorch/pytorch/pull/34725
# orig_cat = torch.cat
# def patched_cat(*args, **kwargs):
#     tensors = args[0]
#     for t in tensors:
#         if isinstance(t, Proxy):
#             return t.__torch_function__(patched_cat, (), args, kwargs)
#     return orig_cat(*args, **kwargs)
# patched_cat.__module__ = 'torch'
# patched_cat.__name__ = 'cat'
# torch.cat = patched_cat<|MERGE_RESOLUTION|>--- conflicted
+++ resolved
@@ -69,8 +69,7 @@
     return '\n'.join(import_strs)
 
 
-<<<<<<< HEAD
-def reduce_graph_module(body: dict, import_block: str) -> torch.nn.Module:
+def reduce_graph_module(body: Dict[Any, Any], import_block: str) -> torch.nn.Module:
     # BC: attribute name was changed from `code` to `_code` to facilitate
     # making `code` into a property and adding a docstring to it
     fn_src = body.get('_code') or body['code']
@@ -79,16 +78,13 @@
 
 
 def reduce_package_graph_module(importer: PackageImporter,
-                                body: dict,
+                                body: Dict[Any, Any],
                                 generated_module_name: str) -> torch.nn.Module:
     forward = importer.import_module(generated_module_name).forward
     return _deserialize_graph_module(forward, body, importer)
 
 
-def _deserialize_graph_module(forward, body: dict, importer: Optional[PackageImporter]) -> torch.nn.Module:
-=======
-def deserialize_graphmodule(body: Dict[Any, Any], import_block: str) -> torch.nn.Module:
->>>>>>> f38a50e9
+def _deserialize_graph_module(forward, body: Dict[Any, Any], importer: Optional[PackageImporter]) -> torch.nn.Module:
     """
     Deserialize a GraphModule given the dictionary of the original module,
     using the code to reconstruct the graph. We delete the actual graph before
