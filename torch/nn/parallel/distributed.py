from contextlib import contextmanager
import copy
import itertools
import os
import inspect
import logging
import warnings
from typing import NamedTuple

import torch

from . import comm
import torch.distributed as dist

RPC_AVAILABLE = False
if dist.is_available():
    from torch.distributed.distributed_c10d import _get_default_group
    from torch.distributed.distributed_c10d import ReduceOp
if torch.distributed.rpc.is_available():
    RPC_AVAILABLE = True
    from torch.distributed.rpc import RRef
from ..modules import Module
from .replicate import replicate
from .scatter_gather import scatter_kwargs, gather, is_namedtuple
from .parallel_apply import parallel_apply
from torch._utils import _get_device_index, _get_all_device_indices


def _find_tensors(obj):
    r"""
    Recursively find all tensors contained in the specified object.
    """
    if RPC_AVAILABLE and isinstance(obj, RRef):
        # If the current node is the owner of the RRef, unwrap it and try to
        # find Tensors.
        # TODO: Expand to remote RRefs.
        if obj.is_owner():
            return _find_tensors(obj.local_value())
    if isinstance(obj, torch.Tensor):
        return [obj]
    if isinstance(obj, (list, tuple)):
        return itertools.chain(*map(_find_tensors, obj))
    if isinstance(obj, dict):
        return itertools.chain(*map(_find_tensors, obj.values()))
    return []

def _dump_DDP_relevant_env_vars():
    relevant_env_vars = [
        "RANK",
        "LOCAL_RANK",
        "WORLD_SIZE",
        "MASTER_PORT",
        "MASTER_ADDR",
        "CUDA_VISIBLE_DEVICES",
        "GLOO_SOCKET_IFNAME",
        "GLOO_DEVICE_TRANSPORT",
        "NCCL_SOCKET_IFNAME",
        "NCCL_BLOCKING_WAIT",
        "NCCL_DEBUG",
        "NCCL_DEBUG_SUBSYS",
        "NCCL_IB_DISABLE",
        # More NCCL env vars:
        "NCCL_P2P_DISABLE",
        "NCCL_P2P_LEVEL",
        "NCCL_SHM_DISABLE",
        "NCCL_SOCKET_NTHREADS",
        "NCCL_NSOCKS_PERTHREAD",
        "NCCL_BUFFSIZE",
        "NCCL_NTHREADS",
        "NCCL_RINGS",
        "NCCL_MAX_NCHANNELS",
        "NCCL_MIN_NCHANNELS",
        "NCCL_CHECKS_DISABLE",
        "NCCL_CHECK_POINTERS",
        "NCCL_LAUNCH_MODE",
        "NCCL_IB_HCA",
        "NCCL_IB_TIMEOUT",
        "NCCL_IB_RETRY_CNT",
        "NCCL_IB_GID_INDEX",
        "NCCL_IB_SL",
        "NCCL_IB_TC",
        "NCCL_IB_AR_THRESHOLD",
        "NCCL_IB_CUDA_SUPPORT",
        "NCCL_NET_GDR_LEVEL",
        "NCCL_NET_GDR_READ",
        "NCCL_SINGLE_RING_THRESHOLD",
        "NCCL_LL_THRESHOLD",
        "NCCL_TREE_THRESHOLD",
        "NCCL_ALGO",
        "NCCL_PROTO",
        "NCCL_IGNORE_CPU_AFFINITY",
        "NCCL_DEBUG_FILE",
        "NCCL_COLLNET_ENABLE",
        "NCCL_TOPO_FILE",
        "NCCL_TOPO_DUMP_FILE",
    ]
    formatted_output = ""
    for var in relevant_env_vars:
        value = os.environ[var] if var in os.environ else "N/A"
        formatted_output += "env:%s=%s\n" % (var, value)
    print(formatted_output)



class _DDPUnevenInputsConfig(NamedTuple):
    ddp_join_enabled: bool
    ddp_join_divide_by_initial_world_size: bool


class DistributedDataParallel(Module):
    r"""Implements distributed data parallelism that is based on
    ``torch.distributed`` package at the module level.

    This container parallelizes the application of the given module by
    splitting the input across the specified devices by chunking in the batch
    dimension. The module is replicated on each machine and each device, and
    each such replica handles a portion of the input. During the backwards
    pass, gradients from each node are averaged.

    The batch size should be larger than the number of GPUs used locally.

    See also: :ref:`distributed-basics` and :ref:`cuda-nn-ddp-instead`.
    The same constraints on input as in :class:`torch.nn.DataParallel` apply.

    Creation of this class requires that ``torch.distributed`` to be already
    initialized, by calling :func:`torch.distributed.init_process_group`.

    ``DistributedDataParallel`` is proven to be significantly faster than
    :class:`torch.nn.DataParallel` for single-node multi-GPU data
    parallel training.

    To use ``DistributedDataParallel`` on a host with N GPUs, you should spawn
    up ``N`` processes, ensuring that each process exclusively works on a single
    GPU from 0 to N-1. This can be done by either setting
    ``CUDA_VISIBLE_DEVICES`` for every process or by calling:

        >>> torch.cuda.set_device(i)

    where i is from 0 to N-1. In each process, you should refer the following
    to construct this module:

        >>> torch.distributed.init_process_group(
        >>>     backend='nccl', world_size=N, init_method='...'
        >>> )
        >>> model = DistributedDataParallel(model, device_ids=[i], output_device=i)

    In order to spawn up multiple processes per node, you can use either
    ``torch.distributed.launch`` or ``torch.multiprocessing.spawn``.

    .. note ::
        Please refer to `PyTorch Distributed Overview <https://pytorch.org/tutorials/beginner/dist_overview.html>`__
        for a brief introduction to all features related to distributed training.

    .. note:: ``nccl`` backend is currently the fastest and highly recommended
        backend when using GPUs. This applies to both single-node and
        multi-node distributed training.

    .. note:: This module also supports mixed-precision distributed training.
        This means that your model can have different types of parameters such
        as mixed types of ``fp16`` and ``fp32``, the gradient reduction on these
        mixed types of parameters will just work fine.

    .. note:: If you use ``torch.save`` on one process to checkpoint the module,
        and ``torch.load`` on some other processes to recover it, make sure that
        ``map_location`` is configured properly for every process. Without
        ``map_location``, ``torch.load`` would recover the module to devices
        where the module was saved from.

    .. note:: When a model is trained on ``M`` nodes with ``batch=N``, the
        gradient will be ``M`` times smaller when compared to the same model
        trained on a single node with ``batch=M*N`` if the loss is summed (NOT
        averaged as usual) across instances in a batch (because the gradients
        between different nodes are averaged). You should take this into
        consideration when you want to obtain a mathematically equivalent
        training process compared to the local training counterpart. But in most
        cases, you can just treat a DistributedDataParallel wrapped model, a
        DataParallel wrapped model and an ordinary model on a single GPU as the
        same (E.g. using the same learning rate for equivalent batch size).

    .. note::
        Parameters are never broadcast between processes. The module performs
        an all-reduce step on gradients and assumes that they will be modified
        by the optimizer in all processes in the same way. Buffers
        (e.g. BatchNorm stats) are broadcast from the module in process of rank
        0, to all other replicas in the system in every iteration.

    .. note::
        If you are using DistributedDataParallel in conjunction with the
        :ref:`distributed-rpc-framework`, you should always use
        :meth:`torch.distributed.autograd.backward` to compute gradients and
        :class:`torch.distributed.optim.DistributedOptimizer` for optimizing
        parameters.

        Example::

            >>> import torch.distributed.autograd as dist_autograd
            >>> from torch.nn.parallel import DistributedDataParallel as DDP
            >>> from torch import optim
            >>> from torch.distributed.optim import DistributedOptimizer
            >>> from torch.distributed.rpc import RRef
            >>>
            >>> t1 = torch.rand((3, 3), requires_grad=True)
            >>> t2 = torch.rand((3, 3), requires_grad=True)
            >>> rref = rpc.remote("worker1", torch.add, args=(t1, t2))
            >>> ddp_model = DDP(my_model)
            >>>
            >>> # Setup optimizer
            >>> optimizer_params = [rref]
            >>> for param in ddp_model.parameters():
            >>>     optimizer_params.append(RRef(param))
            >>>
            >>> dist_optim = DistributedOptimizer(
            >>>     optim.SGD,
            >>>     optimizer_params,
            >>>     lr=0.05,
            >>> )
            >>>
            >>> with dist_autograd.context() as context_id:
            >>>     pred = ddp_model(rref.to_here())
            >>>     loss = loss_func(pred, loss)
            >>>     dist_autograd.backward(context_id, loss)
            >>>     dist_optim.step()

    .. warning::
        Constructor, forward method, and differentiation of the output (or a
        function of the output of this module) are distributed synchronization
        points. Take that into account in case different processes might be
        executing different code.

    .. warning::
        This module assumes all parameters are registered in the model by the
        time it is created. No parameters should be added nor removed later.
        Same applies to buffers.

    .. warning::
        This module assumes all parameters are registered in the model of each
        distributed processes are in the same order. The module itself will
        conduct gradient ``allreduce`` following the reverse order of the
        registered parameters of the model. In other words, it is users'
        responsibility to ensure that each distributed process has the exact
        same model and thus the exact same parameter registration order.

    .. warning::
        This module allows parameters with non-rowmajor-contiguous strides.
        For example, your model may contain some parameters whose
        :class:`torch.memory_format` is ``torch.contiguous_format``
        and others whose format is ``torch.channels_last``.  However,
        corresponding parameters in different processes must have the
        same strides.

    .. warning::
        This module doesn't work with :func:`torch.autograd.grad` (i.e. it will
        only work if gradients are to be accumulated in ``.grad`` attributes of
        parameters).

    .. warning::
        If you plan on using this module with a ``nccl`` backend or a ``gloo``
        backend (that uses Infiniband), together with a DataLoader that uses
        multiple workers, please change the multiprocessing start method to
        ``forkserver`` (Python 3 only) or ``spawn``. Unfortunately
        Gloo (that uses Infiniband) and NCCL2 are not fork safe, and you will
        likely experience deadlocks if you don't change this setting.

    .. warning::
        Forward and backward hooks defined on :attr:`module` and its submodules
        won't be invoked anymore, unless the hooks are initialized in the
        :meth:`forward` method.

    .. warning::
        You should never try to change your model's parameters after wrapping
        up your model with ``DistributedDataParallel``. Because, when
        wrapping up your model with ``DistributedDataParallel``, the constructor
        of ``DistributedDataParallel`` will register the additional gradient
        reduction functions on all the parameters of the model itself at the
        time of construction. If you change the model's parameters afterwards,
        gradient redunction functions no longer match the correct set of
        parameters.

    .. warning::
        Using ``DistributedDataParallel`` in conjunction with the
        :ref:`distributed-rpc-framework` is experimental and subject to change.

    .. warning::
        The ``gradient_as_bucket_view`` mode  does not yet work with Automatic
        Mixed Precision (AMP). AMP maintains stashed gradients that are used for
        unscaling gradients. With ``gradient_as_bucket_view=True``, these
        stashed gradients will point to communication buckets in the first
        iteration. In the next iteration, the communication buckets are mutated
        and thus these stashed gradients will be unexpectedly mutated as well,
        which might lead to wrong results.

    Args:
        module (Module): module to be parallelized
        device_ids (list of int or torch.device): CUDA devices. This should
                   only be provided when the input module resides on a single
                   CUDA device. For single-device modules, the i'th
                   :attr:`module` replica is placed on ``device_ids[i]``. For
                   multi-device modules and CPU modules, ``device_ids`` must be
                   ``None`` or an empty list, and input data for the forward
                   pass must be placed on the correct device. (default: all
                   visible devices for single-device modules)
        output_device (int or torch.device): Device location of output for
                      single-device CUDA modules. For multi-device modules and
                      CPU modules, it must be ``None``, and the module itself
                      dictates the output location. (default: ``device_ids[0]``
                      for single-device modules)
        broadcast_buffers (bool): Flag that enables syncing (broadcasting)
                          buffers of the module at beginning of the ``forward``
                          function. (default: ``True``)
        process_group: The process group to be used for distributed data
                       all-reduction. If ``None``, the default process group, which
                       is created by :func:`torch.distributed.init_process_group`,
                       will be used. (default: ``None``)
        bucket_cap_mb: ``DistributedDataParallel`` will bucket parameters into
                       multiple buckets so that gradient reduction of each
                       bucket can potentially overlap with backward computation.
                       :attr:`bucket_cap_mb` controls the bucket size in
                       MegaBytes (MB). (default: 25)
        find_unused_parameters (bool): Traverse the autograd graph from all
                               tensors contained in the return value of the
                               wrapped module's ``forward`` function. Parameters
                               that don't receive gradients as part of this
                               graph are preemptively marked as being ready to
                               be reduced. Note that all ``forward`` outputs
                               that are derived from module parameters must
                               participate in calculating loss and later the
                               gradient computation. If they don't, this wrapper
                               will hang waiting for autograd to produce
                               gradients for those parameters. Any outputs
                               derived from module parameters that are otherwise
                               unused can be detached from the autograd graph
                               using ``torch.Tensor.detach``. (default: ``False``)
        check_reduction: This argument is deprecated.
        gradient_as_bucket_view (bool): This is a prototype feature and subject
                      to changes. When set to ``True``, gradients will be views
                      pointing to different offsets of ``allreduce`` communication
                      buckets. This can reduce peak memory usage, where the
                      saved memory size will be equal to the total gradients
                      size. Moreover, it avoids the overhead of copying between
                      gradients and ``allreduce`` communication buckets. When
                      gradients are views, ``detach_()`` cannot be called on the
                      gradients. If hitting such errors, please fix it by
                      referring to the :meth:`~torch.optim.Optimizer.zero_grad`
                      function in ``torch/optim/optimizer.py`` as a solution.


    Attributes:
        module (Module): the module to be parallelized.

    Example::

        >>> torch.distributed.init_process_group(backend='nccl', world_size=4, init_method='...')
        >>> net = torch.nn.parallel.DistributedDataParallel(model, pg)
    """
    def __init__(self, module, device_ids=None,
                 output_device=None, dim=0, broadcast_buffers=True,
                 process_group=None,
                 bucket_cap_mb=25,
                 find_unused_parameters=False,
                 check_reduction=False,
                 gradient_as_bucket_view=False):

        super(DistributedDataParallel, self).__init__()

        assert any((p.requires_grad for p in module.parameters())), (
            "DistributedDataParallel is not needed when a module "
            "doesn't have any parameter that requires a gradient."
        )

        self.is_multi_device_module = len({p.device for p in module.parameters()}) > 1
        distinct_device_types = {p.device.type for p in module.parameters()}
        assert len(distinct_device_types) == 1, (
            "DistributedDataParallel's input module must be on "
            "the same type of devices, but input module parameters locate in {}."
        ).format(distinct_device_types)
        self.device_type = list(distinct_device_types)[0]

        if self.device_type == "cpu" or self.is_multi_device_module:
            assert not device_ids and not output_device, (
                "DistributedDataParallel device_ids and output_device arguments "
                "only work with single-device GPU modules, but got "
                "device_ids {}, output_device {}, and module parameters {}."
            ).format(device_ids, output_device, {p.device for p in module.parameters()})

            self.device_ids = None
            self.output_device = None
        else:
            # Use all devices by default for single-device GPU modules
            if device_ids is None:
                device_ids = _get_all_device_indices()

            self.device_ids = [_get_device_index(x, True) for x in device_ids]

            if output_device is None:
                output_device = device_ids[0]

            self.output_device = _get_device_index(output_device, True)

        if process_group is None:
            self.process_group = _get_default_group()
        else:
            self.process_group = process_group

        self.dim = dim
        self.module = module
        self.device = list(self.module.parameters())[0].device
        self.broadcast_buffers = broadcast_buffers
        self.find_unused_parameters = find_unused_parameters
        self.require_backward_grad_sync = True
        self.require_forward_param_sync = True
        self.ddp_uneven_inputs_config = _DDPUnevenInputsConfig(
            ddp_join_enabled=False, ddp_join_divide_by_initial_world_size=False
        )
        self.gradient_as_bucket_view = gradient_as_bucket_view
        if hasattr(module, '_ddp_params_and_buffers_to_ignore'):
            self.parameters_to_ignore = module._ddp_params_and_buffers_to_ignore
        else:
            self.parameters_to_ignore = []

        if check_reduction:
            # This argument is no longer used since the reducer
            # will ensure reduction completes even if some parameters
            # do not receive gradients.
            warnings.warn(
                "The `check_reduction` argument in `DistributedDataParallel` "
                "module is deprecated. Please avoid using it."
            )
            pass

        # Check that a module does not have Uninitialized parameters
        for param in module.parameters():
            if isinstance(param, torch.nn.parameter.UninitializedParameter):
                raise RuntimeError(
                    'Modules with uninitialized parameters can\'t be used with `DistributedDataParallel`. '
                    'Run a dummy forward pass to correctly initialize the modules')
        # used for intra-node param sync and inter-node sync as wel
        self.broadcast_bucket_size = int(250 * 1024 * 1024)

        # reduction bucket size
        self.bucket_bytes_cap = int(bucket_cap_mb * 1024 * 1024)

        # Sync params and buffers
        self._sync_params_and_buffers(authoritative_rank=0)

        self._ddp_init_helper()

    def _sync_params_and_buffers(self, authoritative_rank=0):
        module_states = []
        for name, param in self.module.state_dict().items():
            if name not in self.parameters_to_ignore:
                module_states.append(param)

        if len(module_states) > 0:
            self._distributed_broadcast_coalesced(
                module_states,
                self.broadcast_bucket_size,
                authoritative_rank)

    def _ddp_init_helper(self):
        """
        Initialization helper function that does the following:

        (1) replicating the module from device[0] to the other devices
        (2) bucketing the parameters for reductions
        (3) resetting the bucketing states
        (4) registering the grad hooks
        (5) passing a handle of DDP to SyncBatchNorm Layer
        """

        def parameters(m, recurse=True):
            def model_parameters(m):
                ps = m._former_parameters.values() \
                    if hasattr(m, "_former_parameters") \
                    else m.parameters(recurse=False)
                for p in ps:
                    yield p

            for m in m.modules() if recurse else [m]:
                for p in model_parameters(m):
                    yield p

        if self.device_ids and len(self.device_ids) > 1:

            warnings.warn(
                "Single-Process Multi-GPU is not the recommended mode for "
                "DDP. In this mode, each DDP instance operates on multiple "
                "devices and creates multiple module replicas within one "
                "process. The overhead of scatter/gather and GIL contention "
                "in every forward pass can slow down training. "
                "Please consider using one DDP instance per device or per "
                "module replica by explicitly setting device_ids or "
                "CUDA_VISIBLE_DEVICES. "
            )

            # only create replicas for single-device CUDA modules
            #
            # TODO: we don't need to replicate params in here. they're always going to
            # be broadcasted using larger blocks in broadcast_coalesced, so it might be
            # better to not pollute the caches with these small blocks
            self._module_copies = replicate(self.module, self.device_ids, detach=True)
            self._module_copies[0] = self.module

            for module_copy in self._module_copies[1:]:
                for param, copy_param in zip(self.module.parameters(), parameters(module_copy)):
                    # Reducer requires param copies have the same strides across replicas.
                    # Fixes up copy_param strides in case replicate didn't match param strides.
                    if param.layout is torch.strided and param.stride() != copy_param.stride():
                        with torch.no_grad():
                            copy_param.set_(copy_param.clone()
                                                      .as_strided(param.size(), param.stride())
                                                      .copy_(copy_param))
                    copy_param.requires_grad = param.requires_grad

        else:
            self._module_copies = [self.module]

        self.modules_params = [list(parameters(m)) for m in self._module_copies]
        # Collect buffers for modules, filtering out buffers that should be ignored.
        named_module_buffers = [
            [(buffer, buffer_name) for buffer_name, buffer in m.named_buffers()]
            for m in self._module_copies
        ]
        self.modules_buffers = [
            [
                buffer
                for (buffer, buffer_name) in module_buffers
                if buffer_name not in self.parameters_to_ignore
            ]
            for module_buffers in named_module_buffers
        ]
        # Build tuple of (module, parameter) for all parameters that require grads.
        if self.device_ids and len(self.device_ids) > 1:
            # Single-process multi-device mode,does not support self.parameters_to_ignore.
            if self.parameters_to_ignore:
                raise ValueError(
                    "Single-Process multi-device mode does not "
                    "support ignoring parameters upfront. Please consider "
                    "using one DDP instance per device."
                )

            modules_and_parameters = [
                [
                    (module, parameter)
                    for module in replica.modules()
                    for parameter in filter(
                        lambda parameter: parameter.requires_grad,
                        parameters(module, recurse=False))
                ] for replica in self._module_copies]
        else:
            modules_and_parameters = [
                [
                    (module, parameter)
                    for module_name, module in replica.named_modules()
                    for parameter in [
                        param
                        # Note that we access module.named_parameters instead of
                        # parameters(module). parameters(module) is only needed in the
                        # single-process multi device case, where it accesses replicated
                        # parameters through _former_parameters.
                        for param_name, param in module.named_parameters(recurse=False)
                        if param.requires_grad
                        and f"{module_name}.{param_name}" not in self.parameters_to_ignore
                    ]
                ]
                for replica in self._module_copies
            ]

        # Build list of parameters.
        parameters = [
            list(parameter for _, parameter in replica)
            for replica in modules_and_parameters]

        # Checks if a module will produce a sparse gradient.
        def produces_sparse_gradient(module):
            if isinstance(module, torch.nn.Embedding):
                return module.sparse
            if isinstance(module, torch.nn.EmbeddingBag):
                return module.sparse
            return False

        # Build list of booleans indicating whether or not to expect sparse
        # gradients for the corresponding parameters.
        expect_sparse_gradient = [
            list(produces_sparse_gradient(module) for module, _ in replica)
            for replica in modules_and_parameters]

        # The bucket size limit is specified in the constructor.
        # Additionally, we allow for a single small bucket for parameters
        # that are defined first, such that their gradients don't spill into
        # a much larger bucket, adding unnecessary latency after gradient
        # computation finishes. Experiments showed 1MB is a reasonable value.
        bucket_indices = dist._compute_bucket_assignment_by_size(
            parameters[0],
            [dist._DEFAULT_FIRST_BUCKET_BYTES, self.bucket_bytes_cap],
            expect_sparse_gradient[0])

        # Note: reverse list of buckets because we want to approximate the
        # order in which their gradients are produced, and assume they
        # are used in the forward pass in the order they are defined.
        self.reducer = dist.Reducer(
            parameters,
            list(reversed(bucket_indices)),
            self.process_group,
            expect_sparse_gradient,
            self.bucket_bytes_cap,
            self.find_unused_parameters,
            self.gradient_as_bucket_view)

        self.logger = dist.Logger(self.reducer)

        # Set logging data that can be got during construction time.
        self.logger.set_construction_data_and_log(
            self.module.__class__.__name__,
            [] if self.device_ids is None else self.device_ids,
            -1 if self.output_device is None else self.output_device,
            self.broadcast_buffers)

        # passing a handle to torch.nn.SyncBatchNorm layer
        self._passing_sync_batchnorm_handle(self._module_copies)

    def __getstate__(self):
        self._check_default_group()
        attrs = copy.copy(self.__dict__)
        del attrs['process_group']
        del attrs['reducer']
        del attrs['logger']
        return attrs

    def __setstate__(self, state):
        # If serializable, then the process group should be the default one
        self.process_group = _get_default_group()
        super(DistributedDataParallel, self).__setstate__(state)
        self.__dict__.setdefault('require_forward_param_sync', True)
        self.__dict__.setdefault('require_backward_grad_sync', True)
        self._ddp_init_helper()

    def _check_default_group(self):
        pickle_not_supported = False
        try:
            if self.process_group != _get_default_group():
                pickle_not_supported = True
        except RuntimeError:
            pickle_not_supported = True

        if pickle_not_supported:
            raise RuntimeError("DDP Pickling/Unpickling are only supported "
                               "when using DDP with the default process "
                               "group. That is, when you have called "
                               "init_process_group and have not passed "
                               "process_group argument to DDP constructor")

    @contextmanager
    def no_sync(self):
        r"""
        A context manager to disable gradient synchronizations across DDP
        processes. Within this context, gradients will be accumulated on module
        variables, which will later be synchronized in the first
        forward-backward pass exiting the context.

        Example::

            >>> ddp = torch.nn.parallel.DistributedDataParallel(model, pg)
            >>> with ddp.no_sync():
            >>>   for input in inputs:
            >>>     ddp(input).backward()  # no synchronization, accumulate grads
            >>> ddp(another_input).backward()  # synchronize grads
        """
        old_require_backward_grad_sync = self.require_backward_grad_sync
        self.require_backward_grad_sync = False
        try:
            yield
        finally:
            self.require_backward_grad_sync = old_require_backward_grad_sync

    def forward(self, *inputs, **kwargs):
<<<<<<< HEAD
        self.logger.set_runtime_stats_and_log()
        self.reducer.prepare_for_forward()
=======
        if torch.is_grad_enabled() and self.require_backward_grad_sync:
            self.logger.set_runtime_stats()
            self.reducer.prepare_for_forward()
>>>>>>> 6b14d903
        if self.ddp_uneven_inputs_config.ddp_join_enabled:
            ones = torch.ones(
                1, device=self.device
            )
            work = dist.all_reduce(ones, group=self.process_group, async_op=True)
            self.reducer._set_forward_pass_work_handle(
                work, self.ddp_uneven_inputs_config.ddp_join_divide_by_initial_world_size
            )

        # Calling _rebuild_buckets before forward compuation,
        # It may allocate new buckets before deallocating old buckets
        # inside _rebuild_buckets. To save peak memory usage,
        # call _rebuild_buckets before the peak memory usage increases
        # during forward computation.
        # This should be called only once during whole training period.
        if self.reducer._rebuild_buckets():
            logging.info("Reducer buckets have been rebuilt in this iteration.")

        if self.require_forward_param_sync:
            self._sync_params()

        if self.ddp_uneven_inputs_config.ddp_join_enabled:
            # Notify joined ranks whether they should sync in backwards pass or not.
            self._check_global_requires_backward_grad_sync(is_joined_rank=False)

        if self.device_ids:
            if len(self.device_ids) == 1:
                inputs, kwargs = self.to_kwargs(inputs, kwargs, self.device_ids[0])
                output = self.module(*inputs[0], **kwargs[0])
            else:
                inputs, kwargs = self.scatter(inputs, kwargs, self.device_ids)
                outputs = self.parallel_apply(self._module_copies[:len(inputs)], inputs, kwargs)
                output = self.gather(outputs, self.output_device)
        else:
            output = self.module(*inputs, **kwargs)

        if torch.is_grad_enabled() and self.require_backward_grad_sync:
            self.require_forward_param_sync = True
            # We'll return the output object verbatim since it is a freeform
            # object. We need to find any tensors in this object, though,
            # because we need to figure out which parameters were used during
            # this forward pass, to ensure we short circuit reduction for any
            # unused parameters. Only if `find_unused_parameters` is set.
            if self.find_unused_parameters:
                self.reducer.prepare_for_backward(list(_find_tensors(output)))
            else:
                self.reducer.prepare_for_backward([])
        else:
            self.require_forward_param_sync = False

        return output

    def scatter(self, inputs, kwargs, device_ids):
        return scatter_kwargs(inputs, kwargs, device_ids, dim=self.dim)

    def _recursive_to(self, inputs, target_gpu):
        r"""
        Recursively moves input to the target_gpu.
        """
        def to_map(obj):
            if isinstance(obj, torch.Tensor):
                return (obj.to(target_gpu), )
            if is_namedtuple(obj):
                return [type(obj)(*args) for args in zip(*map(to_map, obj))]
            if isinstance(obj, tuple) and len(obj) > 0:
                return list(zip(*map(to_map, obj)))
            if isinstance(obj, list) and len(obj) > 0:
                return [list(i) for i in zip(*map(to_map, obj))]
            if isinstance(obj, dict) and len(obj) > 0:
                return [type(obj)(i) for i in zip(*map(to_map, obj.items()))]
            return [obj]

        # Avoid reference cycle
        try:
            res = to_map(inputs)
        finally:
            to_map = None
        return res

    def to_kwargs(self, inputs, kwargs, device_id):
        inputs = self._recursive_to(inputs, device_id) if inputs else []
        kwargs = self._recursive_to(kwargs, device_id) if kwargs else []
        if len(inputs) < len(kwargs):
            inputs.extend([() for _ in range(len(kwargs) - len(inputs))])
        elif len(kwargs) < len(inputs):
            kwargs.extend([{} for _ in range(len(inputs) - len(kwargs))])
        inputs = tuple(inputs)
        kwargs = tuple(kwargs)
        return inputs, kwargs

    def parallel_apply(self, replicas, inputs, kwargs):
        return parallel_apply(replicas, inputs, kwargs, self.device_ids[:len(replicas)])

    def gather(self, outputs, output_device):
        return gather(outputs, output_device, dim=self.dim)

    def train(self, mode=True):
        super(DistributedDataParallel, self).train(mode)
        for module in self._module_copies[1:]:
            module.train(mode)
        return self

    # When running in join mode, schedules an allreduce to match the one in the
    # forward pass to determine the no. of currently active processes and whether
    # all processes have joined.
    def _schedule_shadow_all_reduce_for_fwd_pass(self):
        all_active_procs = torch.zeros(
            1, device=self.device
        )
        dist.all_reduce(all_active_procs, group=self.process_group)
        return all_active_procs.item()

    # When running in join mode, schedules an allreduce to notify joined ranks
    # of whether backwards pass synchronization will run this iteraton or not.
    def _check_global_requires_backward_grad_sync(self, is_joined_rank):
        if not is_joined_rank and self.require_backward_grad_sync:
            requires_sync_tensor = torch.ones(1, device=self.device)
        else:
            requires_sync_tensor = torch.zeros(1, device=self.device)

        work = dist.all_reduce(
            requires_sync_tensor, group=self.process_group, async_op=True
        )
        return work, requires_sync_tensor

    # When running in join mode, checks and performs sync of module buffers if
    # the models have buffers that should be synchronized in the forward pass.
    def _check_and_sync_module_buffers(self):
        if self.will_sync_module_buffers():
            my_rank = dist.get_rank(self.process_group)
            authoritative_rank = self._find_common_rank(my_rank, False)
            self._distributed_broadcast_coalesced(
                self.modules_buffers[0], self.broadcast_bucket_size, authoritative_rank
            )

    # When running in join model, agrees upon a common rank and broadcast model
    # parameters to all other ranks.
    def _sync_final_model(self, is_last_joiner):
        # Agree upon the process that will be the authoritative model copy.
        # The current rank is a candidate for being the authoritative copy if
        # is_last_joiner=True. We break ties via picking the larger rank.
        my_rank = dist.get_rank(self.process_group)
        self._authoritative_rank = self._find_common_rank(my_rank, is_last_joiner)
        self._sync_params_and_buffers(authoritative_rank=self._authoritative_rank)

    # Schedule allreduce ops to match those scheduled in the reducer's backward
    # pass.
    def _match_all_reduce_for_bwd_pass(self):
        allreduce_work = []
        # Schedule allreduce in the same order as Reducer schedules them, i.e.
        # the order of the buckets. Retrieving the bucket order from the reducer
        # ensures that we keep the same order in join mode, such as when bucket
        # order is rebuilt dynamically.
        all_bucket_tensors = self.reducer.get_bucket_tensors()
        for bucket_tensors in all_bucket_tensors:
            # Joined processes contribute zero gradient. In the case that
            # divide_by_initial_world_size=True, we divide grads by the static
            # world size, if not, the dividing factor is reduced by the number
            # of joined processes.
            zero_tensors = [
                torch.zeros_like(t) for t in bucket_tensors
            ]
            work = self.process_group.allreduce(zero_tensors)
            allreduce_work.append(work)
        for work in allreduce_work:
            work.wait()

    # Allreduces the used parameter mapping across ranks.
    def _match_unused_params_allreduce(self):
        locally_used_param_maps = self.reducer._get_local_used_maps()
        self.process_group.allreduce(locally_used_param_maps)

    @contextmanager
    def join(self, divide_by_initial_world_size=True, enable=True):
        r"""
        A context manager to be used in conjunction with an instance of
        :class:`torch.nn.parallel.DistributedDataParallel` to be
        able to train with uneven inputs across participating processes.

        This context manager will keep track of already-joined DDP processes,
        and "shadow" the forward and backward passes by inserting collective
        communication operations to match with the ones created by non-joined
        DDP processes. This will ensure each collective call has a corresponding
        call by already-joined DDP processes, preventing hangs or errors that
        would otherwise happen when training with uneven inputs across
        processes.

        Once all DDP processes have joined, the context manager will broadcast
        the model corresponding to the last joined process to all processes to
        ensure the model is the same across all processes
        (which is guaranteed by DDP).

        To use this to enable training with uneven inputs across processes,
        simply wrap this context manager around your training loop. No further
        modifications to the model or data loading is required.

        .. warning::
            This module works only with the multi-process, single-device usage
            of :class:`torch.nn.parallel.DistributedDataParallel`,
            which means that a single process works on a single GPU.

        .. warning::
            This module currently does not support custom distributed collective
            operations in the forward pass, such as ``SyncBatchNorm`` or other
            custom defined collectives in the model's forward pass.

        Args:
            divide_by_initial_world_size (bool): If ``True``, will divide
                gradients by the initial ``world_size`` DDP training was launched
                with. If ``False``, will compute the effective world size
                (number of ranks that have not depleted their inputs yet) and
                divide gradients by that during allreduce. Set
                ``divide_by_initial_world_size=True`` to ensure every input
                sample including the uneven inputs have equal weight in terms of
                how much they contribute to the global gradient. This is
                achieved by always dividing the gradient by the initial
                ``world_size`` even when we encounter uneven inputs. If you set
                this to ``False``, we divide the gradient by the remaining
                number of nodes. This ensures parity with training on a smaller
                ``world_size`` although it also means the uneven inputs would
                contribute more towards the global gradient. Typically, you
                would want to set this to ``True`` for cases where the last few
                inputs of your training job are uneven. In extreme cases, where
                there is a large discrepancy in the number of inputs, setting
                this to ``False`` might provide better results.
            enable (bool): Whether to enable uneven input detection or not. Pass
                in ``enable=False`` to disable in cases where you know that
                inputs are even across participating processes. Default is
                ``True``.


        Example::

          >>>  import torch
          >>>  import torch.distributed as dist
          >>>  import os
          >>>  import torch.multiprocessing as mp
          >>>  import torch.nn as nn
          >>>  # On each spawned worker
          >>>  def worker(rank):
          >>>      dist.init_process_group("nccl", rank=rank, world_size=2)
          >>>      torch.cuda.set_device(rank)
          >>>      model = nn.Linear(1, 1, bias=False).to(rank)
          >>>      model = torch.nn.parallel.DistributedDataParallel(
          >>>          model, device_ids=[rank], output_device=rank
          >>>      )
          >>>      # Rank 1 gets one more input than rank 0.
          >>>      inputs = [torch.tensor([1]).float() for _ in range(10 + rank)]
          >>>      with model.join():
          >>>          for _ in range(5):
          >>>              for inp in inputs:
          >>>                  loss = model(inp).sum()
          >>>                  loss.backward()
          >>>  # Without the join() API, the below synchronization will hang
          >>>  # blocking for rank 1's allreduce to complete.
          >>>  torch.cuda.synchronize(device=rank)
        """
        try:
            if self.device_ids and len(self.device_ids) > 1:
                raise ValueError(
                    """DDP join() API does not support Single-Process Multi-GPU
                    mode training. The recommended approach for DDP training is
                    to spawn a single process that works on a single GPU."""
                )
            has_error = False
            self.ddp_uneven_inputs_config = _DDPUnevenInputsConfig(
                ddp_join_enabled=enable,
                ddp_join_divide_by_initial_world_size=divide_by_initial_world_size,
            )
            yield
        except Exception as e:
            # Set to skip any processing in the finally block.
            has_error = True
            raise e
        finally:
            # Skip any processing to let the exception immediately be raised if
            # there was one.
            if enable and not has_error:
                all_procs_joined = False
                is_last_joiner = True
                i = 0
                WARN_THRESHOLD = 1000
                warnings.simplefilter("once")
                while not all_procs_joined:
                    if i > WARN_THRESHOLD:
                        my_rank = dist.get_rank(self.process_group)
                        warnings.warn(
                            "Detected uneven input skew of greater "
                            f"than {WARN_THRESHOLD}. This means that rank {my_rank} "
                            f"has at least {WARN_THRESHOLD} fewer inputs than "
                            "other currently active ranks. This level of skew could "
                            "lead to performance degradation during training."
                        )
                    # Schedules allreduce to match fwd pass allreduce in non-joined procs
                    num_active_procs = self._schedule_shadow_all_reduce_for_fwd_pass()
                    if num_active_procs == 0:
                        all_procs_joined = True
                    else:
                        # Some DDP process still needs to be joined.
                        if is_last_joiner:
                            is_last_joiner = False
                        # It will rebuild buckets only once during training period
                        self.reducer._rebuild_buckets()
                        # Schedule a corresponding broadcast if we are syncing module
                        # buffers in the forward pass.
                        self._check_and_sync_module_buffers()

                        (
                            work,
                            should_sync_backwards_tensor,
                        ) = self._check_global_requires_backward_grad_sync(
                            is_joined_rank=True
                        )
                        work.wait()
                        # If nonzero, then we should sync in the bwd pass.
                        should_sync_backwards = should_sync_backwards_tensor.item() != 0
                        # Forward param sync is disabled in the next iteration
                        # if we are skipping grad sync this iteration. Hence, we
                        # set require_forward_param_sync appropriately here.
                        self.require_forward_param_sync = should_sync_backwards
                        if not should_sync_backwards:
                            continue
                        # Schedules one allreduce per gradient bucket to match
                        # the backwards pass allreduce.
                        self._match_all_reduce_for_bwd_pass()
                        # Check if we need to allreduce locally unused params.
                        if self.find_unused_parameters:
                            self._match_unused_params_allreduce()
                        # It will push rebuilt params only once during training period
                        self.reducer._push_all_rebuilt_params()
                        i += 1

                # All procs joined. Agree on authoritative rank and broadcast the model.
                self._sync_final_model(is_last_joiner)

    def register_comm_hook(self, state: object, hook: callable):
        r"""
        Registers a communication hook which is an enhancement that provides a
        flexible hook to users where they can specify how DDP aggregates gradients
        across multiple workers.

        This hook would be very useful for researchers to try out new ideas. For
        example, this hook can be used to implement several algorithms like GossipGrad
        and gradient compression which involve different communication strategies for
        parameter syncs while running Distributed DataParallel training.

        Args:
            state (object): Passed to the hook to maintain any state information during the training process.
                            Examples include error feedback in gradient compression,
                            peers to communicate with next in GossipGrad, etc.

                            It is locally stored by each worker
                            and shared by all the gradient tensors on the worker.
            hook (callable): Averages gradient tensors across workers and defined as:
                             ``hook(state: object, bucket: dist._GradBucket) -> torch.futures.Future``:

                             This function is called once the bucket is ready. The
                             hook can perform whatever processing is needed and return
                             a Future indicating completion of any async work (ex: allreduce).
                             If the hook doesn't perform any communication, it can also
                             just return a completed Future. The Future should hold the
                             new value of grad bucket's tensors. Once a bucket is ready,
                             c10d reducer would call this hook and use the tensors returned
                             by the Future and copy grads to individual parameters.

                             We also provide an API called ``get_future`` to retrieve a
                             Future associated with the completion of ``c10d.ProcessGroup.work``.

        .. warning ::
            Grad bucket's tensors will not be predivided by world_size. User is responsible
            to divide by the world_size in case of operations like allreduce.

        .. warning ::
            DDP communication hook can only be registered once and should be registered
            before calling backward.

        .. warning ::
            The Future object that hook returns should contain a result that has the same
            shape with the tensors inside grad bucket.

        .. warning ::
            DDP communication hook does not support single-process multiple-device mode.
            Gradbucket tensors should consist of only a single tensor.

        .. warning ::
            ``get_future`` API supports only NCCL backend and will return a ``torch._C.Future``
            which is an internal type and should be used with caution. It can still be used by
            ``register_comm_hook`` API, but it is subject to some subtle differences compared
            to ``torch.futures.Future``.

        .. warning ::
            DDP communication hook is experimental and subject to change.

        Example::
            Below is an example of a noop hook that returns the same tensors.

            >>> def noop(state: object, bucket: dist._GradBucket): -> torch.futures.Future
            >>>     fut = torch.futures.Future()
            >>>     fut.set_result(bucket.get_tensors())
            >>>     return fut

            >>> ddp.register_comm_hook(state = None, hook = noop)

        Example::
            Below is an example of a Parallel SGD algorithm where gradients are encoded before
            allreduce, and then decoded after allreduce.

            >>> def encode_and_decode(state: object, bucket: dist._GradBucket): -> torch.futures.Future
            >>>     tensors = [t / process_group.world_size for t in bucket.get_tensors()]
            >>>     encoded_tensors = encode(tensors) # encode gradients
            >>>     fut = process_group.allreduce(encoded_tensors).get_future()
            >>>     # Define the then callback to decode.
            >>>     def decode(fut):
            >>>         decoded_tensors = decode(fut.value()) # decode gradients
            >>>         return decoded_tensors
            >>>     return fut.then(decode)

            >>> ddp.register_comm_hook(state = None, hook = encode_and_decode)
        """
        self._check_comm_hook(hook)
        dist._register_comm_hook(self.reducer, state, hook)

    def _register_builtin_comm_hook(
        self, comm_hook_type
    ):
        r"""
        Registers a built-in communication hook that specifies how DDP
        aggregates gradients across multiple workers.
        The built-in hooks aim to provide efficient C++ implementations for certain hooks,
        which might not be as efficient if implemented in Python using a Python communication hook.

        Args:
            comm_hook_type (dist.BuiltinCommHookType): type of communication hook, such as
            ALLREDUCE, FP16_COMPRESS, etc.

        .. warning ::
            DDP communication hook can only be registered once and should be registered
            before calling backward.

        .. warning ::
            DDP communication hook does not support single-process multiple-device mode.
            Gradbucket tensors should consist of only a single tensor.

        .. warning ::
            DDP communication hook is experimental and subject to change.

        Example::
            Below is an example of a FP16 compression where gradients are
            compressed into 16-bit floating-point numbers before allreduce, and
            then decompressed after allreduce.

            >>> ddp._register_builtin_comm_hook(dist.BuiltinCommHookType.FP16_COMPRESS)

        """
        dist._register_builtin_comm_hook(self.reducer, comm_hook_type)

    def _distributed_broadcast_coalesced(
        self, tensors, buffer_size, authoritative_rank=0
    ):
        dist._broadcast_coalesced(
            self.process_group, tensors, buffer_size, authoritative_rank
        )

    def will_sync_module_buffers(self):
        return (
            self.require_forward_param_sync
            and self.broadcast_buffers
            and len(self.modules_buffers[0]) > 0
        )

    def _find_common_rank(self, input_rank, rank_cond):
        # -1 indicates that this rank is not under consideration to be the
        # common_rank
        rank_to_use = torch.tensor(
            [input_rank if rank_cond else -1],
            device=self.device,
        )
        dist.all_reduce(rank_to_use, op=ReduceOp.MAX, group=self.process_group)
        if rank_to_use.item() == -1:
            raise ValueError(
                "BUG! Expected rank_cond to be true for at least one process."
            )
        return rank_to_use.item()

    def _sync_params(self):
        with torch.no_grad():
            # only do intra-node parameters sync for replicated single-device
            # CUDA modules
            if self.device_ids and len(self.device_ids) > 1:
                # intra-node parameter sync
                result = comm.broadcast_coalesced(
                    self.modules_params[0],
                    self.device_ids,
                    self.broadcast_bucket_size)
                for tensors, module_params in zip(result[1:],
                                                  self.modules_params[1:]):
                    for tensor, param in zip(tensors, module_params):
                        # Formerly, this spot used param.set_(tensor) to steal tensor's
                        # data without a deep copy.  Unfortunately, that wiped out the
                        # allreduce hook attached to param's AccumulateGrad function,
                        # likely causing https://github.com/pytorch/pytorch/issues/37079.
                        # TODO:  If set_ becomes safe to use here, use set_.
                        # Otherwise, find another way to steal tensor's data.
                        param.copy_(tensor)
                        # Assume we have just run the optimizer and zeroed the
                        # grads of the parameters on the root model. We need
                        # to zero the grads on all model replicas as well.
                        # This snippet is copied from torch.optim.Optimizer.
                        if param.grad is not None:
                            if param.grad.grad_fn is not None:
                                param.grad.detach_()
                            else:
                                param.grad.requires_grad_(False)
                            param.grad.zero_()

            # module buffer sync
            if self.will_sync_module_buffers():
                # Synchronize buffers across processes.
                # If we are running DDP with the join manager, we have to agree
                # upon a rank to sync module buffers from, since rank 0 may
                # already have been joined and have stale module buffers.
                if self.ddp_uneven_inputs_config.ddp_join_enabled:
                    authoritative_rank = self._find_common_rank(dist.get_rank(), True)
                else:
                    # The process with rank 0 is considered the authoritative copy.
                    authoritative_rank = 0
                self._distributed_broadcast_coalesced(
                    self.modules_buffers[0],
                    self.broadcast_bucket_size,
                    authoritative_rank,
                )
                # only do intra-node buffer sync for replicated single-device
                # CUDA modules
                if self.device_ids and len(self.device_ids) > 1:
                    # intra-node buffer sync
                    result = comm.broadcast_coalesced(
                        self.modules_buffers[0],
                        self.device_ids,
                        self.broadcast_bucket_size)
                    for tensors, module_buffers in zip(result[1:],
                                                       self.modules_buffers[1:]):
                        for tensor, buffer in zip(tensors, module_buffers):
                            buffer.set_(tensor)

    def _passing_sync_batchnorm_handle(self, module_copies):
        for dev_idx, module in enumerate(module_copies):
            for layer in module.modules():
                if isinstance(layer, torch.nn.modules.SyncBatchNorm):
                    assert self.device_type != 'cpu', "SyncBatchNorm layers only work with GPU modules"
                    layer._specify_ddp_gpu_num(
                        len(self.device_ids) if self.device_ids else 1)

    def _check_comm_hook(self, hook):
        if not callable(hook):
            raise TypeError("Communication hook must be callable.")

        sig = inspect.signature(hook)
        if (
            sig.parameters["bucket"].annotation != inspect._empty
            and sig.parameters["bucket"].annotation != dist._GradBucket
        ):
            raise ValueError(
                "Communication hook: bucket annotation should be dist._GradBucket."
            )

        if sig.return_annotation != inspect._empty and (
            sig.return_annotation != torch.futures.Future
            and sig.return_annotation != torch._C.Future
        ):
            raise ValueError(
                "Communication hook: return annotation should be torch.futures.Future or torch._C.Future."
            )

    @staticmethod
    def _set_params_and_buffers_to_ignore_for_model(
        module, params_and_buffers_to_ignore
    ):
        # This is a workaround to set parameters and buffers DDP should ignore
        # during synchronization. It will be removed when the API is finalized
        # as part of addressing https://github.com/pytorch/pytorch/issues/43690.
        module._ddp_params_and_buffers_to_ignore = params_and_buffers_to_ignore<|MERGE_RESOLUTION|>--- conflicted
+++ resolved
@@ -673,14 +673,9 @@
             self.require_backward_grad_sync = old_require_backward_grad_sync
 
     def forward(self, *inputs, **kwargs):
-<<<<<<< HEAD
-        self.logger.set_runtime_stats_and_log()
-        self.reducer.prepare_for_forward()
-=======
         if torch.is_grad_enabled() and self.require_backward_grad_sync:
             self.logger.set_runtime_stats()
             self.reducer.prepare_for_forward()
->>>>>>> 6b14d903
         if self.ddp_uneven_inputs_config.ddp_join_enabled:
             ones = torch.ones(
                 1, device=self.device
