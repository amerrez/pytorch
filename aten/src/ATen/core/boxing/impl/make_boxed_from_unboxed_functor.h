#pragma once

#include <ATen/core/ivalue.h>
#include <ATen/core/stack.h>
#include <c10/util/Metaprogramming.h>

namespace c10 {

using Stack = torch::jit::Stack; // TODO Instead of this, move torch::jit::Stack to the c10 namespace.
class OperatorHandle;

/**
 * Inherit from OperatorKernel to implement a c10 kernel.
 *
 * Example:
 * > namespace {
 * >   class my_kernel_cpu final : public c10::OperatorKernel {
 * >   public:
 * >     Tensor operator()(Tensor a, Tensor b) {...}
 * >   };
 * > }
 *
 * The kernel class is allowed to have members but these are equivalent
 * to global variables. The kernel implementation is responsible for
 * preventing race conditions on them.
 *
 * See below for how to register this kernel with PyTorch.
 */
struct TORCH_API OperatorKernel {
  virtual ~OperatorKernel() = default;
};

namespace impl {
  // supported_primitive_arg_types defines which primitive types we allow in
  // kernel functions as arguments or returns.
  // Additionally, we support lists, dicts and optionals containing these types.
  using supported_primitive_arg_types = guts::typelist::typelist<
    int64_t,
    double,
    bool,
    std::string,
    at::Tensor,
    at::Scalar,
    c10::QScheme,
    c10::ScalarType,
    c10::Device,
    c10::Layout,
    c10::MemoryFormat,
    at::Dimname
  >;

  // We have an unboxed functor in hand that takes C++ arguments, and
  // we're building a boxed functor wrapper for it that takes IValues.
  // So "outside" is boxed and "inside" is unboxed.
  //
  // So a valid input type is one that our boxed functor wrapper can
  // unbox from an IValue into a C++ value.
  //
  // Whereas a valid output type is one that our wrapper can recieve
  // as a C++ value from the unboxed functor, and box into an IValue.

  //
  // assert_is_valid_input_type
  // checks that T can be unboxed from an IValue into a C++ value.
  //

  template<class T, bool AllowDeprecatedTypes, class Enable = void>
  struct assert_is_valid_input_type {
    assert_is_valid_input_type() {
      guts::if_constexpr<guts::typelist::contains<supported_primitive_arg_types, T>::value>([] {
        /* everything is ok, this is a primitive type */
      }, /* else */ [] {
        /* otherwise this must be an instance of a valid custom class, since it can only
           have been created via IValue(x), which ensures this. */
      });
    }
  };

  template<class T, bool AllowDeprecatedTypes>
  struct assert_is_valid_input_type<c10::optional<T>, AllowDeprecatedTypes>
  : assert_is_valid_input_type<T, AllowDeprecatedTypes> {};

  template <bool AllowDeprecatedTypes, class... Args>
  struct TypeCheckHelper;

  template <bool AllowDeprecatedTypes>
  struct TypeCheckHelper<AllowDeprecatedTypes> {};

  template <bool AllowDeprecatedTypes, class Head, class... Rest>
  struct TypeCheckHelper<AllowDeprecatedTypes, Head, Rest...>
  : TypeCheckHelper<AllowDeprecatedTypes, Rest...> {
    assert_is_valid_input_type<Head, AllowDeprecatedTypes> check;
  };

  template<class... Contained, bool AllowDeprecatedTypes>
  struct assert_is_valid_input_type<std::tuple<Contained...>, AllowDeprecatedTypes>
  : TypeCheckHelper<AllowDeprecatedTypes, Contained...> {};

  template<class Key, class Value, bool AllowDeprecatedTypes>
  struct assert_is_valid_input_type<Dict<Key, Value>, AllowDeprecatedTypes>
  : assert_is_valid_input_type<Value, AllowDeprecatedTypes> {
    static_assert(guts::typelist::contains<impl::valid_dict_key_types, Key>::value,
      "You tried to register a kernel with an unsupported input type: Dict<Key, Value> where Key is invalid. We only support int64_t, double, bool, and string.");
  };

  template<class Key, class Value, bool AllowDeprecatedTypes>
  struct assert_is_valid_input_type<std::unordered_map<Key, Value>, AllowDeprecatedTypes>
  : assert_is_valid_input_type<Value, AllowDeprecatedTypes> {
    static_assert(AllowDeprecatedTypes,
      "You tried to register a kernel with an unsupported input type: std::unordered_map<Key, Value>. Please use Dict<Key, Value> instead.");
    static_assert(guts::typelist::contains<impl::valid_dict_key_types, Key>::value,
      "You tried to register a kernel with an unsupported input type: std::unordered_map<Key, Value> where Key is invalid. We only support int64_t, double, bool, and string.");
  };

  template<class T, bool AllowDeprecatedTypes>
  struct assert_is_valid_input_type<List<T>, AllowDeprecatedTypes>
  : assert_is_valid_input_type<T, AllowDeprecatedTypes> {
    static_assert(!std::is_same<T, at::Scalar>::value,
      "You tried to register a kernel with an unsupported input type: List<Scalar>. Please use List<int64_t>, List<double> or Tensor instead.");
  };

  template<class T, bool AllowDeprecatedTypes>
  struct assert_is_valid_input_type<c10::ArrayRef<T>, AllowDeprecatedTypes>
  : assert_is_valid_input_type<T, AllowDeprecatedTypes> {
    static_assert(!std::is_same<T, at::Scalar>::value,
      "You tried to register a kernel with an unsupported input type: ArrayRef<Scalar>. Please use List<int64_t>, List<double> or Tensor instead.");
  };

  template<class T, size_t N, bool AllowDeprecatedTypes>
  struct assert_is_valid_input_type<std::array<T, N>, AllowDeprecatedTypes>
  : assert_is_valid_input_type<T, AllowDeprecatedTypes> {
    static_assert(!std::is_same<T, at::Scalar>::value,
      "You tried to register a kernel with an unsupported input type: std::array<Scalar, N>. Please use std::array<int64_t, N> instead.");
  };

  // The following specialisations of assert_is_valid_input_type are technically not
  // necessary since we would hit the base case and show an error message
  // there if they didn't exist, but we can show a better error message
  // in some common error scenarios.
  template<class T, bool AllowDeprecatedTypes>
  struct assert_is_valid_input_type<T, AllowDeprecatedTypes, std::enable_if_t<std::is_same<float, T>::value>> {
    // There is no reason to support float when we have double. Keep the API lean.
    static_assert(guts::false_t<T>::value,
      "You tried to register a kernel with an unsupported input type: float. Please use double instead.");
  };
  template<class T, bool AllowDeprecatedTypes>
  struct assert_is_valid_input_type<T, AllowDeprecatedTypes, std::enable_if_t<std::is_same<const char*, T>::value>> {
    static_assert(guts::false_t<T>::value,
      "You tried to register a kernel with an unsupported input type: const char*. Please use std::string instead.");
  };
  template<class T, bool AllowDeprecatedTypes>
  struct assert_is_valid_input_type<T, AllowDeprecatedTypes, std::enable_if_t<std::is_same<std::vector<bool>, T>::value>> {
    static_assert(guts::false_t<T>::value,
      "You tried to register a kernel with an unsupported input type: vector<bool>. Please use List<bool> instead.");
  };
  template<class T, bool AllowDeprecatedTypes>
  struct assert_is_valid_input_type<T, AllowDeprecatedTypes, std::enable_if_t<std::is_integral<T>::value && !guts::typelist::contains<supported_primitive_arg_types, T>::value>> {
    static_assert(guts::false_t<T>::value,
      "You tried to register a kernel with an unsupported integral input type. Please use int64_t instead.");
  };

  //
  // assert_is_valid_output_type
  //

  template<class T, bool AllowDeprecatedTypes, class Enable = void>
  struct assert_is_valid_output_type {
    assert_is_valid_output_type() {
      guts::if_constexpr<guts::typelist::contains<supported_primitive_arg_types, T>::value>([] {
        /* everything is ok, this is a primitive type */
      }, /* else */ [] {
        /* otherwise T is verified to be a registered custom class in the IValue
          constructor, so no benefit in double-checking here */
      });
    }
  };

  template<class T, bool AllowDeprecatedTypes>
  struct assert_is_valid_output_type<c10::optional<T>, AllowDeprecatedTypes>
  : assert_is_valid_output_type<T, AllowDeprecatedTypes> {};

  template<class Key, class Value, bool AllowDeprecatedTypes>
  struct assert_is_valid_output_type<Dict<Key, Value>, AllowDeprecatedTypes>
  : assert_is_valid_output_type<Value, AllowDeprecatedTypes> {
    static_assert(guts::typelist::contains<impl::valid_dict_key_types, Key>::value,
      "You tried to register a kernel with an unsupported output type: Dict<Key, Value> where Key is invalid. We only support int64_t, double, bool, and string.");
    static_assert(!std::is_same<Value, at::Scalar>::value,
      "You tried to register a kernel with an unsupported output type: Dict<Key, Scalar>. Please use Dict<Key, int64_t> or Dict<Key, double>.");
  };

  template<class Key, class Value, bool AllowDeprecatedTypes>
  struct assert_is_valid_output_type<std::unordered_map<Key, Value>, AllowDeprecatedTypes>
  : assert_is_valid_output_type<Value, AllowDeprecatedTypes> {
    static_assert(AllowDeprecatedTypes,
      "You tried to register a kernel with an unsupported output type: std::unordered_map<Key, Value>. Please use Dict<Key, Value> instead.");
    static_assert(guts::typelist::contains<impl::valid_dict_key_types, Key>::value,
      "You tried to register a kernel with an unsupported output type: std::unordered_map<Key, Value> where Key is invalid. We only support int64_t, double, bool, and string.");
    static_assert(!std::is_same<Value, at::Scalar>::value,
      "You tried to register a kernel with an unsupported output type: std::unordered_map<Key, Scalar>. Please use Dict<Key, int64_t> or Dict<Key, double>.");
  };

  template<class T, bool AllowDeprecatedTypes>
  struct assert_is_valid_output_type<List<T>, AllowDeprecatedTypes>
  : assert_is_valid_output_type<T, AllowDeprecatedTypes> {
    static_assert(!std::is_same<T, at::Scalar>::value,
      "You tried to register a kernel with an unsupported output type: List<Scalar>. Please use List<int64_t>, List<double> or Tensor instead.");
  };

  template<class T, bool AllowDeprecatedTypes>
  struct assert_is_valid_output_type<std::vector<T>, AllowDeprecatedTypes>
  : assert_is_valid_output_type<T, AllowDeprecatedTypes> {
    static_assert(!std::is_same<T, at::Scalar>::value,
      "You tried to register a kernel with an unsupported output type: std::vector<Scalar>. Please use List<int64_t>, List<double> or Tensor instead.");
    // TODO static_assert(AllowDeprecatedTypes, "You tried to register a kernel with an unsupported output type: std::vector<T>. Please use List<T> instead.");
  };

  template<class T, size_t N, bool AllowDeprecatedTypes>
  struct assert_is_valid_output_type<std::array<T, N>, AllowDeprecatedTypes>
  : assert_is_valid_output_type<T, AllowDeprecatedTypes> {
    static_assert(!std::is_same<T, at::Scalar>::value,
      "You tried to register a kernel with an unsupported output type: std::array<Scalar, N>. Please use std::array<int64_t, N> instead.");
  };

  // The following specialisations of assert_is_valid_output_type are technically not
  // necessary since we would hit the base case and show an error message
  // there if they didn't exist, but we can show a better error message
  // in some common error scenarios.
  template<class T, bool AllowDeprecatedTypes>
  struct assert_is_valid_output_type<T, AllowDeprecatedTypes, std::enable_if_t<std::is_same<float, T>::value>> {
    // There is no reason to support float when we have double. Keep the API lean.
    static_assert(guts::false_t<T>::value,
      "You tried to register a kernel with an unsupported output type: float. Please use double instead.");
  };
  template<class T, bool AllowDeprecatedTypes>
  struct assert_is_valid_output_type<T, AllowDeprecatedTypes, std::enable_if_t<std::is_same<const char*, T>::value>> {
    static_assert(guts::false_t<T>::value,
      "You tried to register a kernel with an unsupported output type: const char*. Please use std::string instead.");
  };
  template<class T, bool AllowDeprecatedTypes>
  struct assert_is_valid_output_type<T, AllowDeprecatedTypes, std::enable_if_t<std::is_same<std::vector<bool>, T>::value>> {
    static_assert(guts::false_t<T>::value,
      "You tried to register a kernel with an unsupported output type: vector<bool>. Please use List<bool> instead.");
  };
  template<class T, bool AllowDeprecatedTypes>
  struct assert_is_valid_output_type<T, AllowDeprecatedTypes, std::enable_if_t<std::is_integral<T>::value && !guts::typelist::contains<supported_primitive_arg_types, T>::value>> {
    static_assert(guts::false_t<T>::value,
      "You tried to register a kernel with an unsupported integral output type. Please use int64_t instead.");
  };

  // ivalue_to_arg

  template<class T>
  struct decay_if_not_tensor final {
    using type = std::decay_t<T>;
  };

  template<>
  struct decay_if_not_tensor<at::Tensor&> final {
    using type = at::Tensor&;
  };

  template<>
  struct decay_if_not_tensor<const at::Tensor&> final {
    using type = const at::Tensor&;
  };

  template<class T, bool AllowDeprecatedTypes>
  struct ivalue_to_arg final {
    static decltype(auto) call(IValue& v) {
      assert_is_valid_input_type<T, AllowDeprecatedTypes>();
      return std::move(v).to<T>();
    }
  };

  // The following two specializations take advantage of specialized
  // `toTensor()` overloads on IValue to avoid copying.
  template<bool AllowDeprecatedTypes>
  struct ivalue_to_arg<at::Tensor&, AllowDeprecatedTypes> final {
    // We cannot use the default implementation if they asked for a
    // `at::Tensor&` because it moves from the IValue, so it can't get
    // an lvalue reference.
    static at::Tensor& call(IValue& v) {
      // Tensor& is valid, don't bother asserting
      return v.toTensor();
    }
  };

  template<bool AllowDeprecatedTypes>
  struct ivalue_to_arg<const at::Tensor&, AllowDeprecatedTypes> final {
    // We should not use the default implementation if they asked for
    // a `const at::Tensor&` because it moves from the IValue and they
    // didn't ask for that.
    static const at::Tensor& call(IValue& v) {
      // const Tensor& is valid, don't bother asserting
      return v.toTensor();
    }
  };

  template<class T, bool AllowDeprecatedTypes>
  struct ivalue_to_arg<ArrayRef<T>, AllowDeprecatedTypes> final {
    // If an argument is ArrayRef<T>, convert the IValue to a std::vector<T> and pass that
    // to the operator. std::vector<T> is implicitly convertible to ArrayRef<T>.
    static std::vector<T> call(IValue& v) {
      return ivalue_to_arg<std::vector<T>, AllowDeprecatedTypes>::call(v);
    }
  };
  template<class T, bool AllowDeprecatedTypes>
  struct ivalue_to_arg<optional<ArrayRef<T>>, AllowDeprecatedTypes> final {
    // If an argument is optional<ArrayRef<T>>, convert the IValue to an optional<std::vector<T>> and pass that
    // to the operator. OptionalArray<T> is basically a optional<std::vector<T>> but impliticly convertible
    // to optional<ArrayRef<T>>.
    static OptionalArray<T> call(IValue& v) {
      return ivalue_to_arg<OptionalArray<T>, AllowDeprecatedTypes>::call(v);
    }
  };

  // return_to_ivalue
  template<class T, bool AllowDeprecatedTypes, class Enable = void>
  struct return_to_ivalue final {};

  template<class T, bool AllowDeprecatedTypes>
  struct return_to_ivalue<T, AllowDeprecatedTypes, std::enable_if_t<!std::is_same<at::Tensor&, T>::value>> final {
    static IValue call(T&& v) {
      assert_is_valid_output_type<T, AllowDeprecatedTypes>();
      return c10::ivalue::from(std::move(v));
    }
  };

  // Special case to allow kernels to return `Tensor&`.
  // TODO Delete this once kernels don't do that anymore
  template<bool AllowDeprecatedTypes>
  struct return_to_ivalue<at::Tensor&, AllowDeprecatedTypes, void> final {
    static IValue call(at::Tensor& v) {
      return c10::ivalue::from(v);
    }
  };

  // wrap_kernel_functor_unboxed_

  template<class KernelFunctor, class OpSignature>
  struct wrap_kernel_functor_unboxed_ final {};

  // This specialization is for kernels with a first argument that is NOT of type DispatchKeySet
  // This includes kernels with 0 arguments.
  template<class KernelFunctor, class ReturnType, class... ParameterTypes>
  struct wrap_kernel_functor_unboxed_<KernelFunctor, ReturnType(ParameterTypes...)> final {
    static_assert(std::is_same<ReturnType, typename guts::infer_function_traits_t<KernelFunctor>::return_type>::value,
      "Return type mismatch");
    static_assert(std::is_same<guts::typelist::typelist<ParameterTypes...>, typename guts::infer_function_traits_t<KernelFunctor>::parameter_types>::value,
      "Parameter types mismatch");

    static ReturnType call(OperatorKernel* functor, DispatchKeySet, ParameterTypes... args) {
      KernelFunctor* functor_ = static_cast<KernelFunctor*>(functor);
      // Note [Plumbing Keys Through The Dispatcher 2]
      // See Note [Plumbing Keys Through The Dispatcher] for the background.
      // This functor explicitly takes in a dispatchKeySet and drops it on the floor- it does not forward it to the registered kernel.
      //
      // This is due to the calling convention within the dispatcher, which expects all registered kernels to have a first argument of type
      // DispatchKeySet.
      // This is not the case for pretty much all manually written kernels, however- this functor serves to separate the calling convention
      // of the dispatcher from the calling convention of manually written kernels.
      return (*functor_)(std::forward<ParameterTypes>(args)...);
    }
  };

  // This specialization is for kernels with a first argument of type DispatchKeySet
  template<class KernelFunctor, class ReturnType, class... ParameterTypes>
  struct wrap_kernel_functor_unboxed_<KernelFunctor, ReturnType(DispatchKeySet, ParameterTypes...)> final {
    static_assert(std::is_same<ReturnType, typename guts::infer_function_traits_t<KernelFunctor>::return_type>::value,
      "Return type mismatch");
    static_assert(std::is_same<guts::typelist::typelist<DispatchKeySet, ParameterTypes...>, typename guts::infer_function_traits_t<KernelFunctor>::parameter_types>::value,
      "Parameter types mismatch");

    static ReturnType call(OperatorKernel* functor, DispatchKeySet dispatchKeySet, ParameterTypes... args) {
      KernelFunctor* functor_ = static_cast<KernelFunctor*>(functor);
      // We're explicitly taking in a dispatchKeySet and forwarding it to the registered kernel.
      // See Note [Plumbing Keys Through The Dispatcher 2] for details.
      return (*functor_)(dispatchKeySet, std::forward<ParameterTypes>(args)...);
    }
  };

  template<class KernelFunctor>
  using wrap_kernel_functor_unboxed = wrap_kernel_functor_unboxed_<KernelFunctor, typename guts::infer_function_traits_t<KernelFunctor>::func_type>;

  // call_functor_with_args_from_stack

  template<class Functor, bool AllowDeprecatedTypes, size_t... ivalue_arg_indices,  typename... ArgTypes>
  std::decay_t<typename guts::infer_function_traits_t<Functor>::return_type>
  call_functor_with_args_from_stack_(OperatorKernel* functor, DispatchKeySet dispatchKeySet, Stack* stack, std::index_sequence<ivalue_arg_indices...>, guts::typelist::typelist<ArgTypes...>*) {
    (void)(stack); // when sizeof...(ivalue_arg_indices) == 0, this argument would be unused and we have to silence the compiler warning.

    // We're explicitly filtering out DispatchKeySet from the argument list.
    // Some kernels take a DispatchKeySet as their first argument in order to plumb keys through the dispatcher.
    // We don't want to expose the DispatchKeySet type to jit, so we don't include this argument on the stack.
    // See Note [Plumbing Keys Through The Dispatcher] for the background.
    return wrap_kernel_functor_unboxed<Functor>::call(functor, dispatchKeySet,
      ivalue_to_arg<typename decay_if_not_tensor<ArgTypes>::type, AllowDeprecatedTypes>::call(
        torch::jit::peek(*stack, ivalue_arg_indices, sizeof...(ivalue_arg_indices))
    )...);
  }

  template<class Functor, bool AllowDeprecatedTypes>
  std::decay_t<typename guts::infer_function_traits_t<Functor>::return_type>
  call_functor_with_args_from_stack(OperatorKernel* functor, DispatchKeySet dispatchKeySet, Stack* stack) {
    // We're explicitly filtering out DispatchKeySet from the argument list.
    // Some kernels take a DispatchKeySet as their first argument in order to plumb keys through the dispatcher.
    // We don't want to expose the DispatchKeySet type to jit, so we don't include this argument on the stack.
    // See Note [Plumbing Keys Through The Dispatcher] for the background.
    using ArgTypes = typename c10::remove_DispatchKeySet_arg_from_func<Functor>::parameter_types;
    constexpr size_t num_ivalue_args = guts::typelist::size<ArgTypes>::value;
    return call_functor_with_args_from_stack_<Functor, AllowDeprecatedTypes>(functor, dispatchKeySet, stack, std::make_index_sequence<num_ivalue_args>(), static_cast<ArgTypes*>(nullptr));
  }

  // push_outputs

  template<class OutputType, bool AllowDeprecatedTypes>
  struct push_outputs final {
    static void call(OutputType&& output, Stack* stack) {
      torch::jit::push(*stack, return_to_ivalue<OutputType, AllowDeprecatedTypes>::call(std::forward<OutputType>(output)));
    }
  };
  template<class... OutputTypes, bool AllowDeprecatedTypes>
  struct push_outputs<std::tuple<OutputTypes...>, AllowDeprecatedTypes> final {
    static void call(std::tuple<OutputTypes...>&& output, Stack* stack) {
      call_(std::move(output), stack, std::make_index_sequence<sizeof...(OutputTypes)>());
    }

  private:
    template<size_t... indices>
    static void call_(std::tuple<OutputTypes...>&& output, Stack* stack, std::index_sequence<indices...>) {
      torch::jit::push(*stack, return_to_ivalue<OutputTypes, AllowDeprecatedTypes>::call(std::forward<OutputTypes>(std::get<indices>(output)))...);
    }
  };
  template<bool AllowDeprecatedTypes>
  struct push_outputs<void, AllowDeprecatedTypes> final {
    static void call(int /*dummy*/, Stack* /*stack*/) {
    }
  };

  // make_boxed_from_unboxed_functor

  template<class KernelFunctor, bool AllowDeprecatedTypes>
  struct make_boxed_from_unboxed_functor final {
    static_assert(std::is_base_of<OperatorKernel, KernelFunctor>::value,
      "Tried to register a kernel functor using the kernel<Functor>() API, but it doesn't inherit from c10::OperatorKernel. Please have the functor inherit from it.");

    static void call(OperatorKernel* functor, const OperatorHandle&, DispatchKeySet dispatchKeySet, Stack* stack) {
      using ReturnType = typename guts::infer_function_traits_t<KernelFunctor>::return_type;
      // We're explicitly filtering out DispatchKeySet from the argument list.
      // Some kernels take a DispatchKeySet as their first argument in order to plumb keys through the dispatcher.
      // We don't want to expose the DispatchKeySet type to jit, so we don't include this argument on the stack.
      // See Note [Plumbing Keys Through The Dispatcher] for the background.
      using ArgTypes = typename c10::remove_DispatchKeySet_arg_from_func<KernelFunctor>::parameter_types;
      constexpr bool has_outputs = !std::is_same<void, ReturnType>::value;
<<<<<<< HEAD
#ifdef __cpp_if_constexpr
      if constexpr (has_outputs) {
#else
=======
      constexpr size_t num_inputs = guts::typelist::size<ArgTypes>::value;
>>>>>>> 281b1a2d
      guts::if_constexpr<has_outputs>([&] (auto delay_check) {
#endif
        // Decay ReturnType to ReturnType_ so that if a reference gets returned, we actually store it by value
        // and don't get a dangling reference. This is only required because some kernels still return `Tensor&`.
#ifdef __cpp_if_constexpr
        using ReturnType_ = std::decay_t<ReturnType>;
        ReturnType_ output = call_functor_with_args_from_stack<KernelFunctor, AllowDeprecatedTypes>(functor_, stack);
#else
        using ReturnType_ = std::decay_t<typename decltype(delay_check)::template type_identity<ReturnType>>;
<<<<<<< HEAD
        ReturnType_ output = call_functor_with_args_from_stack<KernelFunctor, AllowDeprecatedTypes>(functor_, delay_check(stack));
#endif
=======
        ReturnType_ output = call_functor_with_args_from_stack<KernelFunctor, AllowDeprecatedTypes>(functor, dispatchKeySet, delay_check(stack));
>>>>>>> 281b1a2d
        torch::jit::drop(*stack, num_inputs);
        push_outputs<ReturnType_, AllowDeprecatedTypes>::call(std::move(output), stack);
#ifdef __cpp_if_constexpr
      } else {
#else
      }, /* else */ [&] {
<<<<<<< HEAD
#endif
        call_functor_with_args_from_stack<KernelFunctor, AllowDeprecatedTypes>(functor_, stack);
=======
        call_functor_with_args_from_stack<KernelFunctor, AllowDeprecatedTypes>(functor, dispatchKeySet, stack);
>>>>>>> 281b1a2d
        torch::jit::drop(*stack, num_inputs);
#ifdef __cpp_if_constexpr
      }
#else
      });
#endif
    }
  };
} // namespace impl

} // namespace c10

namespace torch {
  using OperatorKernel = c10::OperatorKernel;
}<|MERGE_RESOLUTION|>--- conflicted
+++ resolved
@@ -452,40 +452,29 @@
       // See Note [Plumbing Keys Through The Dispatcher] for the background.
       using ArgTypes = typename c10::remove_DispatchKeySet_arg_from_func<KernelFunctor>::parameter_types;
       constexpr bool has_outputs = !std::is_same<void, ReturnType>::value;
-<<<<<<< HEAD
+      constexpr size_t num_inputs = guts::typelist::size<ArgTypes>::value;
 #ifdef __cpp_if_constexpr
       if constexpr (has_outputs) {
 #else
-=======
-      constexpr size_t num_inputs = guts::typelist::size<ArgTypes>::value;
->>>>>>> 281b1a2d
       guts::if_constexpr<has_outputs>([&] (auto delay_check) {
 #endif
         // Decay ReturnType to ReturnType_ so that if a reference gets returned, we actually store it by value
         // and don't get a dangling reference. This is only required because some kernels still return `Tensor&`.
 #ifdef __cpp_if_constexpr
         using ReturnType_ = std::decay_t<ReturnType>;
-        ReturnType_ output = call_functor_with_args_from_stack<KernelFunctor, AllowDeprecatedTypes>(functor_, stack);
+        ReturnType_ output = call_functor_with_args_from_stack<KernelFunctor, AllowDeprecatedTypes>(functor, dispatchKeySet, stack);
 #else
         using ReturnType_ = std::decay_t<typename decltype(delay_check)::template type_identity<ReturnType>>;
-<<<<<<< HEAD
-        ReturnType_ output = call_functor_with_args_from_stack<KernelFunctor, AllowDeprecatedTypes>(functor_, delay_check(stack));
+        ReturnType_ output = call_functor_with_args_from_stack<KernelFunctor, AllowDeprecatedTypes>(functor, dispatchKeySet, delay_check(stack));
 #endif
-=======
-        ReturnType_ output = call_functor_with_args_from_stack<KernelFunctor, AllowDeprecatedTypes>(functor, dispatchKeySet, delay_check(stack));
->>>>>>> 281b1a2d
         torch::jit::drop(*stack, num_inputs);
         push_outputs<ReturnType_, AllowDeprecatedTypes>::call(std::move(output), stack);
 #ifdef __cpp_if_constexpr
       } else {
 #else
       }, /* else */ [&] {
-<<<<<<< HEAD
 #endif
-        call_functor_with_args_from_stack<KernelFunctor, AllowDeprecatedTypes>(functor_, stack);
-=======
         call_functor_with_args_from_stack<KernelFunctor, AllowDeprecatedTypes>(functor, dispatchKeySet, stack);
->>>>>>> 281b1a2d
         torch::jit::drop(*stack, num_inputs);
 #ifdef __cpp_if_constexpr
       }
