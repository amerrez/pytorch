#pragma once

#include <ATen/core/ivalue.h>
#include <ATen/core/stack.h>
#include <c10/util/Metaprogramming.h>

namespace c10 {

using Stack = torch::jit::Stack; // TODO Instead of this, move torch::jit::Stack to the c10 namespace.
class OperatorHandle;

/**
 * Inherit from OperatorKernel to implement a c10 kernel.
 *
 * Example:
 * > namespace {
 * >   class my_kernel_cpu final : public c10::OperatorKernel {
 * >   public:
 * >     Tensor operator()(Tensor a, Tensor b) {...}
 * >   };
 * > }
 *
 * The kernel class is allowed to have members but these are equivalent
 * to global variables. The kernel implementation is responsible for
 * preventing race conditions on them.
 *
 * See below for how to register this kernel with PyTorch.
 */
struct TORCH_API OperatorKernel {
  virtual ~OperatorKernel() = default;
};

namespace impl {
  // supported_primitive_arg_types defines which primitive types we allow in
  // kernel functions as arguments or returns.
  // Additionally, we support lists, dicts and optionals containing these types.
  using supported_primitive_arg_types = guts::typelist::typelist<
    int64_t,
    double,
    bool,
    std::string,
    at::Tensor,
    at::Scalar,
    c10::QScheme,
    c10::ScalarType,
    c10::Device,
    c10::Layout,
    c10::MemoryFormat,
    at::Dimname
  >;

  // We have an unboxed functor in hand that takes C++ arguments, and
  // we're building a boxed functor wrapper for it that takes IValues.
  // So "outside" is boxed and "inside" is unboxed.
  //
  // So a valid input type is one that our boxed functor wrapper can
  // unbox from an IValue into a C++ value.
  //
  // Whereas a valid output type is one that our wrapper can recieve
  // as a C++ value from the unboxed functor, and box into an IValue.

  //
  // assert_is_valid_input_type
  // checks that T can be unboxed from an IValue into a C++ value.
  //

  template<class T, bool AllowDeprecatedTypes, class Enable = void>
  struct assert_is_valid_input_type {
    assert_is_valid_input_type() {
      guts::if_constexpr<guts::typelist::contains<supported_primitive_arg_types, T>::value>([] {
        /* everything is ok, this is a primitive type */
      }, /* else */ [] {
        /* otherwise this must be an instance of a valid custom class, since it can only
           have been created via IValue(x), which ensures this. */
      });
    }
  };

  template<class T, bool AllowDeprecatedTypes>
  struct assert_is_valid_input_type<c10::optional<T>, AllowDeprecatedTypes>
  : assert_is_valid_input_type<T, AllowDeprecatedTypes> {};

  template <bool AllowDeprecatedTypes, class... Args>
  struct TypeCheckHelper;

  template <bool AllowDeprecatedTypes>
  struct TypeCheckHelper<AllowDeprecatedTypes> {};

  template <bool AllowDeprecatedTypes, class Head, class... Rest>
  struct TypeCheckHelper<AllowDeprecatedTypes, Head, Rest...>
  : TypeCheckHelper<AllowDeprecatedTypes, Rest...> {
    assert_is_valid_input_type<Head, AllowDeprecatedTypes> check;
  };

  template<class... Contained, bool AllowDeprecatedTypes>
  struct assert_is_valid_input_type<std::tuple<Contained...>, AllowDeprecatedTypes>
  : TypeCheckHelper<AllowDeprecatedTypes, Contained...> {};

  template<class Key, class Value, bool AllowDeprecatedTypes>
  struct assert_is_valid_input_type<Dict<Key, Value>, AllowDeprecatedTypes>
  : assert_is_valid_input_type<Value, AllowDeprecatedTypes> {
    static_assert(guts::typelist::contains<impl::valid_dict_key_types, Key>::value,
      "You tried to register a kernel with an unsupported input type: Dict<Key, Value> where Key is invalid. We only support int64_t, double, bool, and string.");
  };

  template<class Key, class Value, bool AllowDeprecatedTypes>
  struct assert_is_valid_input_type<std::unordered_map<Key, Value>, AllowDeprecatedTypes>
  : assert_is_valid_input_type<Value, AllowDeprecatedTypes> {
    static_assert(AllowDeprecatedTypes,
      "You tried to register a kernel with an unsupported input type: std::unordered_map<Key, Value>. Please use Dict<Key, Value> instead.");
    static_assert(guts::typelist::contains<impl::valid_dict_key_types, Key>::value,
      "You tried to register a kernel with an unsupported input type: std::unordered_map<Key, Value> where Key is invalid. We only support int64_t, double, bool, and string.");
  };

  template<class T, bool AllowDeprecatedTypes>
  struct assert_is_valid_input_type<List<T>, AllowDeprecatedTypes>
  : assert_is_valid_input_type<T, AllowDeprecatedTypes> {
    static_assert(!std::is_same<T, at::Scalar>::value,
      "You tried to register a kernel with an unsupported input type: List<Scalar>. Please use List<int64_t>, List<double> or Tensor instead.");
  };

  template<class T, bool AllowDeprecatedTypes>
  struct assert_is_valid_input_type<c10::ArrayRef<T>, AllowDeprecatedTypes>
  : assert_is_valid_input_type<T, AllowDeprecatedTypes> {
    static_assert(!std::is_same<T, at::Scalar>::value,
      "You tried to register a kernel with an unsupported input type: ArrayRef<Scalar>. Please use List<int64_t>, List<double> or Tensor instead.");
  };

  template<class T, size_t N, bool AllowDeprecatedTypes>
  struct assert_is_valid_input_type<std::array<T, N>, AllowDeprecatedTypes>
  : assert_is_valid_input_type<T, AllowDeprecatedTypes> {
    static_assert(!std::is_same<T, at::Scalar>::value,
      "You tried to register a kernel with an unsupported input type: std::array<Scalar, N>. Please use std::array<int64_t, N> instead.");
  };

  // The following specialisations of assert_is_valid_input_type are technically not
  // necessary since we would hit the base case and show an error message
  // there if they didn't exist, but we can show a better error message
  // in some common error scenarios.
  template<class T, bool AllowDeprecatedTypes>
  struct assert_is_valid_input_type<T, AllowDeprecatedTypes, std::enable_if_t<std::is_same<float, T>::value>> {
    // There is no reason to support float when we have double. Keep the API lean.
    static_assert(guts::false_t<T>::value,
      "You tried to register a kernel with an unsupported input type: float. Please use double instead.");
  };
  template<class T, bool AllowDeprecatedTypes>
  struct assert_is_valid_input_type<T, AllowDeprecatedTypes, std::enable_if_t<std::is_same<const char*, T>::value>> {
    static_assert(guts::false_t<T>::value,
      "You tried to register a kernel with an unsupported input type: const char*. Please use std::string instead.");
  };
  template<class T, bool AllowDeprecatedTypes>
  struct assert_is_valid_input_type<T, AllowDeprecatedTypes, std::enable_if_t<std::is_same<std::vector<bool>, T>::value>> {
    static_assert(guts::false_t<T>::value,
      "You tried to register a kernel with an unsupported input type: vector<bool>. Please use List<bool> instead.");
  };
  template<class T, bool AllowDeprecatedTypes>
  struct assert_is_valid_input_type<T, AllowDeprecatedTypes, std::enable_if_t<std::is_integral<T>::value && !guts::typelist::contains<supported_primitive_arg_types, T>::value>> {
    static_assert(guts::false_t<T>::value,
      "You tried to register a kernel with an unsupported integral input type. Please use int64_t instead.");
  };

  //
  // assert_is_valid_output_type
  //

  template<class T, bool AllowDeprecatedTypes, class Enable = void>
  struct assert_is_valid_output_type {
    assert_is_valid_output_type() {
      guts::if_constexpr<guts::typelist::contains<supported_primitive_arg_types, T>::value>([] {
        /* everything is ok, this is a primitive type */
      }, /* else */ [] {
        /* otherwise T is verified to be a registered custom class in the IValue
          constructor, so no benefit in double-checking here */
      });
    }
  };

  template<class T, bool AllowDeprecatedTypes>
  struct assert_is_valid_output_type<c10::optional<T>, AllowDeprecatedTypes>
  : assert_is_valid_output_type<T, AllowDeprecatedTypes> {};

  template<class Key, class Value, bool AllowDeprecatedTypes>
  struct assert_is_valid_output_type<Dict<Key, Value>, AllowDeprecatedTypes>
  : assert_is_valid_output_type<Value, AllowDeprecatedTypes> {
    static_assert(guts::typelist::contains<impl::valid_dict_key_types, Key>::value,
      "You tried to register a kernel with an unsupported output type: Dict<Key, Value> where Key is invalid. We only support int64_t, double, bool, and string.");
    static_assert(!std::is_same<Value, at::Scalar>::value,
      "You tried to register a kernel with an unsupported output type: Dict<Key, Scalar>. Please use Dict<Key, int64_t> or Dict<Key, double>.");
  };

  template<class Key, class Value, bool AllowDeprecatedTypes>
  struct assert_is_valid_output_type<std::unordered_map<Key, Value>, AllowDeprecatedTypes>
  : assert_is_valid_output_type<Value, AllowDeprecatedTypes> {
    static_assert(AllowDeprecatedTypes,
      "You tried to register a kernel with an unsupported output type: std::unordered_map<Key, Value>. Please use Dict<Key, Value> instead.");
    static_assert(guts::typelist::contains<impl::valid_dict_key_types, Key>::value,
      "You tried to register a kernel with an unsupported output type: std::unordered_map<Key, Value> where Key is invalid. We only support int64_t, double, bool, and string.");
    static_assert(!std::is_same<Value, at::Scalar>::value,
      "You tried to register a kernel with an unsupported output type: std::unordered_map<Key, Scalar>. Please use Dict<Key, int64_t> or Dict<Key, double>.");
  };

  template<class T, bool AllowDeprecatedTypes>
  struct assert_is_valid_output_type<List<T>, AllowDeprecatedTypes>
  : assert_is_valid_output_type<T, AllowDeprecatedTypes> {
    static_assert(!std::is_same<T, at::Scalar>::value,
      "You tried to register a kernel with an unsupported output type: List<Scalar>. Please use List<int64_t>, List<double> or Tensor instead.");
  };

  template<class T, bool AllowDeprecatedTypes>
  struct assert_is_valid_output_type<std::vector<T>, AllowDeprecatedTypes>
  : assert_is_valid_output_type<T, AllowDeprecatedTypes> {
    static_assert(!std::is_same<T, at::Scalar>::value,
      "You tried to register a kernel with an unsupported output type: std::vector<Scalar>. Please use List<int64_t>, List<double> or Tensor instead.");
    // TODO static_assert(AllowDeprecatedTypes, "You tried to register a kernel with an unsupported output type: std::vector<T>. Please use List<T> instead.");
  };

  template<class T, size_t N, bool AllowDeprecatedTypes>
  struct assert_is_valid_output_type<std::array<T, N>, AllowDeprecatedTypes>
  : assert_is_valid_output_type<T, AllowDeprecatedTypes> {
    static_assert(!std::is_same<T, at::Scalar>::value,
      "You tried to register a kernel with an unsupported output type: std::array<Scalar, N>. Please use std::array<int64_t, N> instead.");
  };

  // The following specialisations of assert_is_valid_output_type are technically not
  // necessary since we would hit the base case and show an error message
  // there if they didn't exist, but we can show a better error message
  // in some common error scenarios.
  template<class T, bool AllowDeprecatedTypes>
  struct assert_is_valid_output_type<T, AllowDeprecatedTypes, std::enable_if_t<std::is_same<float, T>::value>> {
    // There is no reason to support float when we have double. Keep the API lean.
    static_assert(guts::false_t<T>::value,
      "You tried to register a kernel with an unsupported output type: float. Please use double instead.");
  };
  template<class T, bool AllowDeprecatedTypes>
  struct assert_is_valid_output_type<T, AllowDeprecatedTypes, std::enable_if_t<std::is_same<const char*, T>::value>> {
    static_assert(guts::false_t<T>::value,
      "You tried to register a kernel with an unsupported output type: const char*. Please use std::string instead.");
  };
  template<class T, bool AllowDeprecatedTypes>
  struct assert_is_valid_output_type<T, AllowDeprecatedTypes, std::enable_if_t<std::is_same<std::vector<bool>, T>::value>> {
    static_assert(guts::false_t<T>::value,
      "You tried to register a kernel with an unsupported output type: vector<bool>. Please use List<bool> instead.");
  };
  template<class T, bool AllowDeprecatedTypes>
  struct assert_is_valid_output_type<T, AllowDeprecatedTypes, std::enable_if_t<std::is_integral<T>::value && !guts::typelist::contains<supported_primitive_arg_types, T>::value>> {
    static_assert(guts::false_t<T>::value,
      "You tried to register a kernel with an unsupported integral output type. Please use int64_t instead.");
  };

  // ivalue_to_arg

  template<class T, bool AllowDeprecatedTypes>
  struct ivalue_to_arg final {
    static T call(IValue&& v) {
      assert_is_valid_input_type<T, AllowDeprecatedTypes>();
      return std::move(v).to<T>();
    }
  };

  template<class T, bool AllowDeprecatedTypes>
  struct ivalue_to_arg<ArrayRef<T>, AllowDeprecatedTypes> final {
    // If an argument is ArrayRef<T>, convert the IValue to a std::vector<T> and pass that
    // to the operator. std::vector<T> is implicitly convertible to ArrayRef<T>.
    static std::vector<T> call(IValue&& v) {
      return ivalue_to_arg<std::vector<T>, AllowDeprecatedTypes>::call(std::move(v));
    }
  };
  template<class T, bool AllowDeprecatedTypes>
  struct ivalue_to_arg<optional<ArrayRef<T>>, AllowDeprecatedTypes> final {
    // If an argument is optional<ArrayRef<T>>, convert the IValue to an optional<std::vector<T>> and pass that
    // to the operator. OptionalArray<T> is basically a optional<std::vector<T>> but impliticly convertible
    // to optional<ArrayRef<T>>.
    static OptionalArray<T> call(IValue&& v) {
      return ivalue_to_arg<OptionalArray<T>, AllowDeprecatedTypes>::call(std::move(v));
    }
  };

  // return_to_ivalue
  template<class T, bool AllowDeprecatedTypes, class Enable = void>
  struct return_to_ivalue final {};

  template<class T, bool AllowDeprecatedTypes>
  struct return_to_ivalue<T, AllowDeprecatedTypes, std::enable_if_t<!std::is_same<at::Tensor&, T>::value>> final {
    static IValue call(T&& v) {
      assert_is_valid_output_type<T, AllowDeprecatedTypes>();
      return c10::ivalue::from(std::move(v));
    }
  };

  // Special case to allow kernels to return `Tensor&`.
  // TODO Delete this once kernels don't do that anymore
  template<bool AllowDeprecatedTypes>
  struct return_to_ivalue<at::Tensor&, AllowDeprecatedTypes, void> final {
    static IValue call(at::Tensor& v) {
      return c10::ivalue::from(v);
    }
  };

  // reference_cast allows casting references, e.g. T&& to T&:
  //    T make_t() {}
  //    T& v = reference_cast<T&>(make_t()); // make_t() returns a T&& which is cast to T&.
  // If the target is a non-reference value, then it gets moved:
  //    T make_t() {}
  //    T v = reference_cast<T>(make_t()); // no copies involved
  // The first example actually also shows why reference_cast is usually a very bad idea. v now is a lvalue
  // reference to a dead temporary. Use with caution!
  template<class T, class U>
  T reference_cast(U&& t) {
      return std::forward<T>(t);
  }

<<<<<<< HEAD
  template<class Functor, bool AllowDeprecatedTypes, size_t... ivalue_arg_indices,  typename... ArgTypes>
  std::decay_t<typename guts::infer_function_traits_t<Functor>::return_type>
  call_functor_with_args_from_stack_(Functor* functor, Stack* stack, std::index_sequence<ivalue_arg_indices...>, guts::typelist::typelist<ArgTypes...>*) {
=======
  // wrap_kernel_functor_unboxed_

  template<class KernelFunctor, class OpSignature>
  struct wrap_kernel_functor_unboxed_ final {};

  // This specialization is for kernels with a first argument that is NOT of type DispatchKeySet
  // This includes kernels with 0 arguments.
  template<class KernelFunctor, class ReturnType, class... ParameterTypes>
  struct wrap_kernel_functor_unboxed_<KernelFunctor, ReturnType(ParameterTypes...)> final {
    static_assert(std::is_same<ReturnType, typename guts::infer_function_traits_t<KernelFunctor>::return_type>::value,
      "Return type mismatch");
    static_assert(std::is_same<guts::typelist::typelist<ParameterTypes...>, typename guts::infer_function_traits_t<KernelFunctor>::parameter_types>::value,
      "Parameter types mismatch");

    static ReturnType call(OperatorKernel* functor, DispatchKeySet, ParameterTypes... args) {
      KernelFunctor* functor_ = static_cast<KernelFunctor*>(functor);
      // Note [Plumbing Keys Through The Dispatcher 2]
      // See Note [Plumbing Keys Through The Dispatcher] for the background.
      // This functor explicitly takes in a dispatchKeySet and drops it on the floor- it does not forward it to the registered kernel.
      //
      // This is due to the calling convention within the dispatcher, which expects all registered kernels to have a first argument of type
      // DispatchKeySet.
      // This is not the case for pretty much all manually written kernels, however- this functor serves to separate the calling convention
      // of the dispatcher from the calling convention of manually written kernels.
      return (*functor_)(std::forward<ParameterTypes>(args)...);
    }
  };

  // This specialization is for kernels with a first argument of type DispatchKeySet
  template<class KernelFunctor, class ReturnType, class... ParameterTypes>
  struct wrap_kernel_functor_unboxed_<KernelFunctor, ReturnType(DispatchKeySet, ParameterTypes...)> final {
    static_assert(std::is_same<ReturnType, typename guts::infer_function_traits_t<KernelFunctor>::return_type>::value,
      "Return type mismatch");
    static_assert(std::is_same<guts::typelist::typelist<DispatchKeySet, ParameterTypes...>, typename guts::infer_function_traits_t<KernelFunctor>::parameter_types>::value,
      "Parameter types mismatch");

    static ReturnType call(OperatorKernel* functor, DispatchKeySet dispatchKeySet, ParameterTypes... args) {
      KernelFunctor* functor_ = static_cast<KernelFunctor*>(functor);
      // We're explicitly taking in a dispatchKeySet and forwarding it to the registered kernel.
      // See Note [Plumbing Keys Through The Dispatcher 2] for details.
      return (*functor_)(dispatchKeySet, std::forward<ParameterTypes>(args)...);
    }
  };

  template<class KernelFunctor>
  using wrap_kernel_functor_unboxed = wrap_kernel_functor_unboxed_<KernelFunctor, typename guts::infer_function_traits_t<KernelFunctor>::func_type>;

  // call_functor_with_args_from_stack

  template<class Functor, bool AllowDeprecatedTypes, size_t... ivalue_arg_indices>
  std::decay_t<typename guts::infer_function_traits_t<Functor>::return_type>
  call_functor_with_args_from_stack_(OperatorKernel* functor, DispatchKeySet dispatchKeySet, Stack* stack, std::index_sequence<ivalue_arg_indices...>) {
>>>>>>> 1bf3b7c1
    (void)(stack); // when sizeof...(ivalue_arg_indices) == 0, this argument would be unused and we have to silence the compiler warning.

    /*
     * For ops that take "Tensor&" as an argument, ivalue_to_arg would still return a "Tensor" by value
     * and C++ doesn't allow us to call (*functor) with a temporary "Tensor" when it expects "Tensor&".
     * We use reference_cast to explicitly cast our temporary to a "Tensor&" and make it pass the compiler.
     * Even though usually dangerous, this is ok here because temporaries live until the end of the statement.
     * TODO We should remove reference_cast once kernels don't take "Tensor&" arguments anymore
     */
<<<<<<< HEAD
    return (*functor)(reference_cast<ArgTypes>(
      ivalue_to_arg<std::decay_t<ArgTypes>, AllowDeprecatedTypes>::call(
        std::move(torch::jit::peek(*stack, ivalue_arg_indices, sizeof...(ArgTypes)))
=======
    // We're explicitly filtering out DispatchKeySet from the argument list.
    // Some kernels take a DispatchKeySet as their first argument in order to plumb keys through the dispatcher.
    // We don't want to expose the DispatchKeySet type to jit, so we don't include this argument on the stack.
    // See Note [Plumbing Keys Through The Dispatcher] for the background.
    using ArgTypes = typename c10::remove_DispatchKeySet_arg_from_func<Functor>::parameter_types;
    return wrap_kernel_functor_unboxed<Functor>::call(functor, dispatchKeySet, reference_cast<guts::typelist::element_t<ivalue_arg_indices, ArgTypes>>(
      ivalue_to_arg<std::decay_t<guts::typelist::element_t<ivalue_arg_indices, ArgTypes>>, AllowDeprecatedTypes>::call(
        std::move(torch::jit::peek(*stack, ivalue_arg_indices, sizeof...(ivalue_arg_indices)))
>>>>>>> 1bf3b7c1
    ))...);
  }

  template<class Functor, bool AllowDeprecatedTypes>
  std::decay_t<typename guts::infer_function_traits_t<Functor>::return_type>
<<<<<<< HEAD
  call_functor_with_args_from_stack(Functor* functor, Stack* stack) {
    using ArgTypes = typename guts::infer_function_traits_t<Functor>::parameter_types;

    constexpr size_t num_ivalue_args = guts::infer_function_traits_t<Functor>::number_of_parameters;
    return call_functor_with_args_from_stack_<Functor, AllowDeprecatedTypes>(functor, stack, std::make_index_sequence<num_ivalue_args>(), static_cast<ArgTypes*>(nullptr));
=======
  call_functor_with_args_from_stack(OperatorKernel* functor, DispatchKeySet dispatchKeySet, Stack* stack) {
    // We're explicitly filtering out DispatchKeySet from the argument list.
    // Some kernels take a DispatchKeySet as their first argument in order to plumb keys through the dispatcher.
    // We don't want to expose the DispatchKeySet type to jit, so we don't include this argument on the stack.
    // See Note [Plumbing Keys Through The Dispatcher] for the background.
    using ArgTypes = typename c10::remove_DispatchKeySet_arg_from_func<Functor>::parameter_types;
    constexpr size_t num_ivalue_args = guts::typelist::size<ArgTypes>::value;
    return call_functor_with_args_from_stack_<Functor, AllowDeprecatedTypes>(functor, dispatchKeySet, stack, std::make_index_sequence<num_ivalue_args>());
>>>>>>> 1bf3b7c1
  }

  // push_outputs

  template<class OutputType, bool AllowDeprecatedTypes>
  struct push_outputs final {
    static void call(OutputType&& output, Stack* stack) {
      torch::jit::push(*stack, return_to_ivalue<OutputType, AllowDeprecatedTypes>::call(std::forward<OutputType>(output)));
    }
  };
  template<class... OutputTypes, bool AllowDeprecatedTypes>
  struct push_outputs<std::tuple<OutputTypes...>, AllowDeprecatedTypes> final {
    static void call(std::tuple<OutputTypes...>&& output, Stack* stack) {
      call_(std::move(output), stack, std::make_index_sequence<sizeof...(OutputTypes)>());
    }

  private:
    template<size_t... indices>
    static void call_(std::tuple<OutputTypes...>&& output, Stack* stack, std::index_sequence<indices...>) {
      torch::jit::push(*stack, return_to_ivalue<OutputTypes, AllowDeprecatedTypes>::call(std::forward<OutputTypes>(std::get<indices>(output)))...);
    }
  };
  template<bool AllowDeprecatedTypes>
  struct push_outputs<void, AllowDeprecatedTypes> final {
    static void call(int /*dummy*/, Stack* /*stack*/) {
    }
  };

  // make_boxed_from_unboxed_functor

  template<class KernelFunctor, bool AllowDeprecatedTypes>
  struct make_boxed_from_unboxed_functor final {
    static_assert(std::is_base_of<OperatorKernel, KernelFunctor>::value,
      "Tried to register a kernel functor using the kernel<Functor>() API, but it doesn't inherit from c10::OperatorKernel. Please have the functor inherit from it.");

    static void call(OperatorKernel* functor, const OperatorHandle&, DispatchKeySet dispatchKeySet, Stack* stack) {
      using ReturnType = typename guts::infer_function_traits_t<KernelFunctor>::return_type;
      // We're explicitly filtering out DispatchKeySet from the argument list.
      // Some kernels take a DispatchKeySet as their first argument in order to plumb keys through the dispatcher.
      // We don't want to expose the DispatchKeySet type to jit, so we don't include this argument on the stack.
      // See Note [Plumbing Keys Through The Dispatcher] for the background.
      using ArgTypes = typename c10::remove_DispatchKeySet_arg_from_func<KernelFunctor>::parameter_types;
      constexpr bool has_outputs = !std::is_same<void, ReturnType>::value;
      constexpr size_t num_inputs = guts::typelist::size<ArgTypes>::value;
      guts::if_constexpr<has_outputs>([&] (auto delay_check) {
        // Decay ReturnType to ReturnType_ so that if a reference gets returned, we actually store it by value
        // and don't get a dangling reference. This is only required because some kernels still return `Tensor&`.
        using ReturnType_ = std::decay_t<typename decltype(delay_check)::template type_identity<ReturnType>>;
        ReturnType_ output = call_functor_with_args_from_stack<KernelFunctor, AllowDeprecatedTypes>(functor, dispatchKeySet, delay_check(stack));
        torch::jit::drop(*stack, num_inputs);
        push_outputs<ReturnType_, AllowDeprecatedTypes>::call(std::move(output), stack);
      }, /* else */ [&] {
        call_functor_with_args_from_stack<KernelFunctor, AllowDeprecatedTypes>(functor, dispatchKeySet, stack);
        torch::jit::drop(*stack, num_inputs);
      });
    }
  };
} // namespace impl

} // namespace c10

namespace torch {
  using OperatorKernel = c10::OperatorKernel;
}<|MERGE_RESOLUTION|>--- conflicted
+++ resolved
@@ -309,11 +309,6 @@
       return std::forward<T>(t);
   }
 
-<<<<<<< HEAD
-  template<class Functor, bool AllowDeprecatedTypes, size_t... ivalue_arg_indices,  typename... ArgTypes>
-  std::decay_t<typename guts::infer_function_traits_t<Functor>::return_type>
-  call_functor_with_args_from_stack_(Functor* functor, Stack* stack, std::index_sequence<ivalue_arg_indices...>, guts::typelist::typelist<ArgTypes...>*) {
-=======
   // wrap_kernel_functor_unboxed_
 
   template<class KernelFunctor, class OpSignature>
@@ -363,10 +358,9 @@
 
   // call_functor_with_args_from_stack
 
-  template<class Functor, bool AllowDeprecatedTypes, size_t... ivalue_arg_indices>
+  template<class Functor, bool AllowDeprecatedTypes, size_t... ivalue_arg_indices,  typename... ArgTypes>
   std::decay_t<typename guts::infer_function_traits_t<Functor>::return_type>
-  call_functor_with_args_from_stack_(OperatorKernel* functor, DispatchKeySet dispatchKeySet, Stack* stack, std::index_sequence<ivalue_arg_indices...>) {
->>>>>>> 1bf3b7c1
+  call_functor_with_args_from_stack_(OperatorKernel* functor, DispatchKeySet dispatchKeySet, Stack* stack, std::index_sequence<ivalue_arg_indices...>, guts::typelist::typelist<ArgTypes...>*) {
     (void)(stack); // when sizeof...(ivalue_arg_indices) == 0, this argument would be unused and we have to silence the compiler warning.
 
     /*
@@ -376,32 +370,18 @@
      * Even though usually dangerous, this is ok here because temporaries live until the end of the statement.
      * TODO We should remove reference_cast once kernels don't take "Tensor&" arguments anymore
      */
-<<<<<<< HEAD
-    return (*functor)(reference_cast<ArgTypes>(
-      ivalue_to_arg<std::decay_t<ArgTypes>, AllowDeprecatedTypes>::call(
-        std::move(torch::jit::peek(*stack, ivalue_arg_indices, sizeof...(ArgTypes)))
-=======
     // We're explicitly filtering out DispatchKeySet from the argument list.
     // Some kernels take a DispatchKeySet as their first argument in order to plumb keys through the dispatcher.
     // We don't want to expose the DispatchKeySet type to jit, so we don't include this argument on the stack.
     // See Note [Plumbing Keys Through The Dispatcher] for the background.
-    using ArgTypes = typename c10::remove_DispatchKeySet_arg_from_func<Functor>::parameter_types;
-    return wrap_kernel_functor_unboxed<Functor>::call(functor, dispatchKeySet, reference_cast<guts::typelist::element_t<ivalue_arg_indices, ArgTypes>>(
-      ivalue_to_arg<std::decay_t<guts::typelist::element_t<ivalue_arg_indices, ArgTypes>>, AllowDeprecatedTypes>::call(
+    return wrap_kernel_functor_unboxed<Functor>::call(functor, dispatchKeySet, reference_cast<ArgTypes>(
+      ivalue_to_arg<std::decay_t<ArgTypes>, AllowDeprecatedTypes>::call(
         std::move(torch::jit::peek(*stack, ivalue_arg_indices, sizeof...(ivalue_arg_indices)))
->>>>>>> 1bf3b7c1
     ))...);
   }
 
   template<class Functor, bool AllowDeprecatedTypes>
   std::decay_t<typename guts::infer_function_traits_t<Functor>::return_type>
-<<<<<<< HEAD
-  call_functor_with_args_from_stack(Functor* functor, Stack* stack) {
-    using ArgTypes = typename guts::infer_function_traits_t<Functor>::parameter_types;
-
-    constexpr size_t num_ivalue_args = guts::infer_function_traits_t<Functor>::number_of_parameters;
-    return call_functor_with_args_from_stack_<Functor, AllowDeprecatedTypes>(functor, stack, std::make_index_sequence<num_ivalue_args>(), static_cast<ArgTypes*>(nullptr));
-=======
   call_functor_with_args_from_stack(OperatorKernel* functor, DispatchKeySet dispatchKeySet, Stack* stack) {
     // We're explicitly filtering out DispatchKeySet from the argument list.
     // Some kernels take a DispatchKeySet as their first argument in order to plumb keys through the dispatcher.
@@ -409,8 +389,7 @@
     // See Note [Plumbing Keys Through The Dispatcher] for the background.
     using ArgTypes = typename c10::remove_DispatchKeySet_arg_from_func<Functor>::parameter_types;
     constexpr size_t num_ivalue_args = guts::typelist::size<ArgTypes>::value;
-    return call_functor_with_args_from_stack_<Functor, AllowDeprecatedTypes>(functor, dispatchKeySet, stack, std::make_index_sequence<num_ivalue_args>());
->>>>>>> 1bf3b7c1
+    return call_functor_with_args_from_stack_<Functor, AllowDeprecatedTypes>(functor, dispatchKeySet, stack, std::make_index_sequence<num_ivalue_args>(), static_cast<ArgTypes*>(nullptr));
   }
 
   // push_outputs
