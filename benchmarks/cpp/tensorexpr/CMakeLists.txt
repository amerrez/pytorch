<<<<<<< HEAD
find_package(AVX)

if(C_AVX2_FOUND)
  message(STATUS "AVX2 compiler support found")
  add_compile_options(-DUSE_AVX2)
  add_compile_options(-mavx2)
endif()

add_executable(tensorexpr_bench bench_gemm.cpp bench_compile.cpp bench_reduce.cpp main.cpp)
=======
add_executable(
  tensorexpr_bench
  bench_approx.cpp
  bench_compile.cpp
  bench_fuser_overhead.cpp
  bench_gemm.cpp
  main.cpp)

>>>>>>> 8ba5a293
target_link_libraries(tensorexpr_bench PRIVATE torch_library benchmark)<|MERGE_RESOLUTION|>--- conflicted
+++ resolved
@@ -1,4 +1,3 @@
-<<<<<<< HEAD
 find_package(AVX)
 
 if(C_AVX2_FOUND)
@@ -7,15 +6,13 @@
   add_compile_options(-mavx2)
 endif()
 
-add_executable(tensorexpr_bench bench_gemm.cpp bench_compile.cpp bench_reduce.cpp main.cpp)
-=======
 add_executable(
   tensorexpr_bench
   bench_approx.cpp
   bench_compile.cpp
   bench_fuser_overhead.cpp
   bench_gemm.cpp
+  bench_reduce.cpp
   main.cpp)
 
->>>>>>> 8ba5a293
 target_link_libraries(tensorexpr_bench PRIVATE torch_library benchmark)